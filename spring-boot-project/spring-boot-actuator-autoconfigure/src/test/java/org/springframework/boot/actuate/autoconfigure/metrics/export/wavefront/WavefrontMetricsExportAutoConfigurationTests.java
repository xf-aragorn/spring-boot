--- conflicted
+++ resolved
@@ -1,9 +1,5 @@
 /*
-<<<<<<< HEAD
- * Copyright 2012-2022 the original author or authors.
-=======
  * Copyright 2012-2023 the original author or authors.
->>>>>>> df5898a1
  *
  * Licensed under the Apache License, Version 2.0 (the "License");
  * you may not use this file except in compliance with the License.
@@ -49,13 +45,8 @@
  */
 class WavefrontMetricsExportAutoConfigurationTests {
 
-<<<<<<< HEAD
 	private final ApplicationContextRunner contextRunner = new ApplicationContextRunner().withConfiguration(
 			AutoConfigurations.of(WavefrontAutoConfiguration.class, WavefrontMetricsExportAutoConfiguration.class));
-=======
-	private final ApplicationContextRunner contextRunner = new ApplicationContextRunner()
-		.withConfiguration(AutoConfigurations.of(WavefrontMetricsExportAutoConfiguration.class));
->>>>>>> df5898a1
 
 	@Test
 	void backsOffWithoutAClock() {
@@ -63,45 +54,21 @@
 	}
 
 	@Test
-<<<<<<< HEAD
 	void autoConfigurationCanBeDisabledWithDefaultsEnabledProperty() {
 		this.contextRunner.withUserConfiguration(BaseConfiguration.class)
-				.withPropertyValues("management.wavefront.api-token=abcde",
-						"management.defaults.metrics.export.enabled=false")
-				.run((context) -> assertThat(context).doesNotHaveBean(WavefrontMeterRegistry.class)
-						.doesNotHaveBean(WavefrontConfig.class));
-=======
-	void failsWithoutAnApiTokenWhenPublishingDirectly() {
-		this.contextRunner.withUserConfiguration(BaseConfiguration.class)
-			.run((context) -> assertThat(context).hasFailed());
-	}
-
-	@Test
-	void autoConfigurationCanBeDisabledWithDefaultsEnabledProperty() {
-		this.contextRunner.withUserConfiguration(BaseConfiguration.class)
-			.withPropertyValues("management.metrics.export.wavefront.api-token=abcde",
-					"management.metrics.export.defaults.enabled=false")
+			.withPropertyValues("management.wavefront.api-token=abcde",
+					"management.defaults.metrics.export.enabled=false")
 			.run((context) -> assertThat(context).doesNotHaveBean(WavefrontMeterRegistry.class)
-				.doesNotHaveBean(WavefrontConfig.class)
-				.doesNotHaveBean(WavefrontSender.class));
->>>>>>> df5898a1
+				.doesNotHaveBean(WavefrontConfig.class));
 	}
 
 	@Test
 	void autoConfigurationCanBeDisabledWithSpecificEnabledProperty() {
 		this.contextRunner.withUserConfiguration(BaseConfiguration.class)
-<<<<<<< HEAD
-				.withPropertyValues("management.wavefront.api-token=abcde",
-						"management.wavefront.metrics.export.enabled=false")
-				.run((context) -> assertThat(context).doesNotHaveBean(WavefrontMeterRegistry.class)
-						.doesNotHaveBean(WavefrontConfig.class));
-=======
-			.withPropertyValues("management.metrics.export.wavefront.api-token=abcde",
-					"management.metrics.export.wavefront.enabled=false")
+			.withPropertyValues("management.wavefront.api-token=abcde",
+					"management.wavefront.metrics.export.enabled=false")
 			.run((context) -> assertThat(context).doesNotHaveBean(WavefrontMeterRegistry.class)
-				.doesNotHaveBean(WavefrontConfig.class)
-				.doesNotHaveBean(WavefrontSender.class));
->>>>>>> df5898a1
+				.doesNotHaveBean(WavefrontConfig.class));
 	}
 
 	@Test
@@ -115,12 +82,13 @@
 	}
 
 	@Test
-<<<<<<< HEAD
 	void allowsRegistryToBeCustomized() {
 		this.contextRunner.withUserConfiguration(CustomRegistryConfiguration.class)
-				.withPropertyValues("management.wavefront.api-token=abcde")
-				.run((context) -> assertThat(context).hasSingleBean(Clock.class).hasSingleBean(WavefrontConfig.class)
-						.hasSingleBean(WavefrontMeterRegistry.class).hasBean("customRegistry"));
+			.withPropertyValues("management.wavefront.api-token=abcde")
+			.run((context) -> assertThat(context).hasSingleBean(Clock.class)
+				.hasSingleBean(WavefrontConfig.class)
+				.hasSingleBean(WavefrontMeterRegistry.class)
+				.hasBean("customRegistry"));
 	}
 
 	@Test
@@ -130,104 +98,53 @@
 		builder.shard("super-shard");
 		builder.customTags(Map.of("custom-key", "custom-val"));
 		this.contextRunner.withConfiguration(AutoConfigurations.of(MetricsAutoConfiguration.class))
-				.withUserConfiguration(BaseConfiguration.class).withBean(ApplicationTags.class, builder::build)
-				.run((context) -> {
-					WavefrontMeterRegistry registry = context.getBean(WavefrontMeterRegistry.class);
-					registry.counter("my.counter", "env", "qa");
-					assertThat(registry.find("my.counter").tags("env", "qa").tags("application", "super-application")
-							.tags("service", "super-service").tags("cluster", "super-cluster")
-							.tags("shard", "super-shard").tags("custom-key", "custom-val").counter()).isNotNull();
-				});
+			.withUserConfiguration(BaseConfiguration.class)
+			.withBean(ApplicationTags.class, builder::build)
+			.run((context) -> {
+				WavefrontMeterRegistry registry = context.getBean(WavefrontMeterRegistry.class);
+				registry.counter("my.counter", "env", "qa");
+				assertThat(registry.find("my.counter")
+					.tags("env", "qa")
+					.tags("application", "super-application")
+					.tags("service", "super-service")
+					.tags("cluster", "super-cluster")
+					.tags("shard", "super-shard")
+					.tags("custom-key", "custom-val")
+					.counter()).isNotNull();
+			});
 	}
 
 	@Test
 	void exportsApplicationTagsInWavefrontRegistryWhenInProperties() {
 		this.contextRunner.withConfiguration(AutoConfigurations.of(MetricsAutoConfiguration.class))
-				.withPropertyValues("management.wavefront.application.service-name=super-service",
-						"management.wavefront.application.name=super-application",
-						"management.wavefront.application.cluster-name=super-cluster",
-						"management.wavefront.application.shard-name=super-shard")
-				.withUserConfiguration(BaseConfiguration.class).run((context) -> {
-					WavefrontMeterRegistry registry = context.getBean(WavefrontMeterRegistry.class);
-					registry.counter("my.counter", "env", "qa");
-					assertThat(registry.find("my.counter").tags("env", "qa").tags("application", "super-application")
-							.tags("service", "super-service").tags("cluster", "super-cluster")
-							.tags("shard", "super-shard").counter()).isNotNull();
-				});
-=======
-	void defaultWavefrontSenderSettingsAreConsistent() {
-		this.contextRunner.withUserConfiguration(BaseConfiguration.class)
-			.withPropertyValues("management.metrics.export.wavefront.api-token=abcde")
+			.withPropertyValues("management.wavefront.application.service-name=super-service",
+					"management.wavefront.application.name=super-application",
+					"management.wavefront.application.cluster-name=super-cluster",
+					"management.wavefront.application.shard-name=super-shard")
+			.withUserConfiguration(BaseConfiguration.class)
 			.run((context) -> {
-				WavefrontProperties properties = new WavefrontProperties();
-				WavefrontSender sender = context.getBean(WavefrontSender.class);
-				assertThat(sender)
-					.extracting("metricsBuffer", as(InstanceOfAssertFactories.type(LinkedBlockingQueue.class)))
-					.satisfies((queue) -> assertThat(queue.remainingCapacity() + queue.size())
-						.isEqualTo(properties.getSender().getMaxQueueSize()));
-				assertThat(sender).hasFieldOrPropertyWithValue("batchSize", properties.getBatchSize());
-				assertThat(sender).hasFieldOrPropertyWithValue("messageSizeBytes",
-						(int) properties.getSender().getMessageSize().toBytes());
+				WavefrontMeterRegistry registry = context.getBean(WavefrontMeterRegistry.class);
+				registry.counter("my.counter", "env", "qa");
+				assertThat(registry.find("my.counter")
+					.tags("env", "qa")
+					.tags("application", "super-application")
+					.tags("service", "super-service")
+					.tags("cluster", "super-cluster")
+					.tags("shard", "super-shard")
+					.counter()).isNotNull();
 			});
-	}
-
-	@Test
-	void configureWavefrontSender() {
-		this.contextRunner.withUserConfiguration(BaseConfiguration.class)
-			.withPropertyValues("management.metrics.export.wavefront.api-token=abcde",
-					"management.metrics.export.wavefront.batch-size=50",
-					"management.metrics.export.wavefront.sender.max-queue-size=100",
-					"management.metrics.export.wavefront.sender.message-size=1KB")
-			.run((context) -> {
-				WavefrontSender sender = context.getBean(WavefrontSender.class);
-				assertThat(sender).hasFieldOrPropertyWithValue("batchSize", 50);
-				assertThat(sender)
-					.extracting("metricsBuffer", as(InstanceOfAssertFactories.type(LinkedBlockingQueue.class)))
-					.satisfies((queue) -> assertThat(queue.remainingCapacity() + queue.size()).isEqualTo(100));
-				assertThat(sender).hasFieldOrPropertyWithValue("messageSizeBytes", 1024);
-			});
-	}
-
-	@Test
-	void allowsWavefrontSenderToBeCustomized() {
-		this.contextRunner.withUserConfiguration(CustomSenderConfiguration.class)
-			.run((context) -> assertThat(context).hasSingleBean(Clock.class)
-				.hasSingleBean(WavefrontMeterRegistry.class)
-				.hasSingleBean(WavefrontConfig.class)
-				.hasSingleBean(WavefrontSender.class)
-				.hasBean("customSender"));
-	}
-
-	@Test
-	void allowsRegistryToBeCustomized() {
-		this.contextRunner.withUserConfiguration(CustomRegistryConfiguration.class)
-			.withPropertyValues("management.metrics.export.wavefront.api-token=abcde")
-			.run((context) -> assertThat(context).hasSingleBean(Clock.class)
-				.hasSingleBean(WavefrontConfig.class)
-				.hasSingleBean(WavefrontMeterRegistry.class)
-				.hasBean("customRegistry"));
->>>>>>> df5898a1
 	}
 
 	@Test
 	void stopsMeterRegistryWhenContextIsClosed() {
 		this.contextRunner.withUserConfiguration(BaseConfiguration.class)
-<<<<<<< HEAD
-				.withPropertyValues("management.wavefront.api-token=abcde").run((context) -> {
-					WavefrontMeterRegistry registry = context.getBean(WavefrontMeterRegistry.class);
-					assertThat(registry.isClosed()).isFalse();
-					context.close();
-					assertThat(registry.isClosed()).isTrue();
-				});
-=======
-			.withPropertyValues("management.metrics.export.wavefront.api-token=abcde")
+			.withPropertyValues("management.wavefront.api-token=abcde")
 			.run((context) -> {
 				WavefrontMeterRegistry registry = context.getBean(WavefrontMeterRegistry.class);
 				assertThat(registry.isClosed()).isFalse();
 				context.close();
 				assertThat(registry.isClosed()).isTrue();
 			});
->>>>>>> df5898a1
 	}
 
 	@Configuration(proxyBeanMethods = false)
