--- conflicted
+++ resolved
@@ -72,16 +72,10 @@
 	}
 
 	private Stream<PropertySource<?>> getPropertySources() {
-<<<<<<< HEAD
 		if (this.environment == null) {
 			return Stream.empty();
 		}
 		return this.environment.getPropertySources().stream()
-=======
-		Iterable<PropertySource<?>> sources = (this.environment != null)
-				? this.environment.getPropertySources() : Collections.emptyList();
-		return StreamSupport.stream(sources.spliterator(), false)
->>>>>>> 63b60982
 				.filter((source) -> !ConfigurationPropertySources
 						.isAttachedConfigurationPropertySource(source));
 	}
