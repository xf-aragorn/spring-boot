/*
 * Copyright 2012-2023 the original author or authors.
 *
 * Licensed under the Apache License, Version 2.0 (the "License");
 * you may not use this file except in compliance with the License.
 * You may obtain a copy of the License at
 *
 *      https://www.apache.org/licenses/LICENSE-2.0
 *
 * Unless required by applicable law or agreed to in writing, software
 * distributed under the License is distributed on an "AS IS" BASIS,
 * WITHOUT WARRANTIES OR CONDITIONS OF ANY KIND, either express or implied.
 * See the License for the specific language governing permissions and
 * limitations under the License.
 */

package org.springframework.boot.context.config;

import java.util.ArrayList;
import java.util.Arrays;
import java.util.List;
import java.util.Objects;
import java.util.stream.Collectors;

import org.springframework.boot.context.properties.bind.AbstractBindHandler;
import org.springframework.boot.context.properties.bind.BindContext;
import org.springframework.boot.context.properties.bind.BindHandler;
import org.springframework.boot.context.properties.bind.Bindable;
import org.springframework.boot.context.properties.source.ConfigurationPropertyName;
import org.springframework.boot.origin.Origin;

/**
 * {@link BindHandler} to set the {@link Origin} of bound {@link ConfigDataLocation}
 * objects.
 *
 * @author Phillip Webb
 * @author Scott Frederick
 */
class ConfigDataLocationBindHandler extends AbstractBindHandler {

	@Override
	@SuppressWarnings("unchecked")
	public Object onSuccess(ConfigurationPropertyName name, Bindable<?> target, BindContext context, Object result) {
		if (result instanceof ConfigDataLocation location) {
			return withOrigin(context, location);
		}
		if (result instanceof List) {
<<<<<<< HEAD
			List<Object> list = ((List<Object>) result).stream()
				.filter(Objects::nonNull)
				.collect(Collectors.toCollection(ArrayList::new));
			for (int i = 0; i < list.size(); i++) {
				Object element = list.get(i);
				if (element instanceof ConfigDataLocation location) {
					list.set(i, withOrigin(context, location));
				}
			}
			return list;
		}
		if (result instanceof ConfigDataLocation[] unfilteredLocations) {
			ConfigDataLocation[] locations = Arrays.stream(unfilteredLocations)
=======
			return ((List<Object>) result).stream()
				.filter(Objects::nonNull)
				.map((element) -> (element instanceof ConfigDataLocation)
						? withOrigin(context, (ConfigDataLocation) element) : element)
				.collect(Collectors.toCollection(ArrayList::new));
		}
		if (result instanceof ConfigDataLocation[]) {
			return Arrays.stream((ConfigDataLocation[]) result)
>>>>>>> 8bc9ada9
				.filter(Objects::nonNull)
				.map((element) -> withOrigin(context, element))
				.toArray(ConfigDataLocation[]::new);
		}
		return result;
	}

	private ConfigDataLocation withOrigin(BindContext context, ConfigDataLocation result) {
		if (result.getOrigin() != null) {
			return result;
		}
		Origin origin = Origin.from(context.getConfigurationProperty());
		return result.withOrigin(origin);
	}

}<|MERGE_RESOLUTION|>--- conflicted
+++ resolved
@@ -39,36 +39,19 @@
 class ConfigDataLocationBindHandler extends AbstractBindHandler {
 
 	@Override
-	@SuppressWarnings("unchecked")
 	public Object onSuccess(ConfigurationPropertyName name, Bindable<?> target, BindContext context, Object result) {
 		if (result instanceof ConfigDataLocation location) {
 			return withOrigin(context, location);
 		}
-		if (result instanceof List) {
-<<<<<<< HEAD
-			List<Object> list = ((List<Object>) result).stream()
+		if (result instanceof List<?> list) {
+			return list.stream()
 				.filter(Objects::nonNull)
+				.map((element) -> (element instanceof ConfigDataLocation location) ? withOrigin(context, location)
+						: element)
 				.collect(Collectors.toCollection(ArrayList::new));
-			for (int i = 0; i < list.size(); i++) {
-				Object element = list.get(i);
-				if (element instanceof ConfigDataLocation location) {
-					list.set(i, withOrigin(context, location));
-				}
-			}
-			return list;
 		}
 		if (result instanceof ConfigDataLocation[] unfilteredLocations) {
-			ConfigDataLocation[] locations = Arrays.stream(unfilteredLocations)
-=======
-			return ((List<Object>) result).stream()
-				.filter(Objects::nonNull)
-				.map((element) -> (element instanceof ConfigDataLocation)
-						? withOrigin(context, (ConfigDataLocation) element) : element)
-				.collect(Collectors.toCollection(ArrayList::new));
-		}
-		if (result instanceof ConfigDataLocation[]) {
-			return Arrays.stream((ConfigDataLocation[]) result)
->>>>>>> 8bc9ada9
+			return Arrays.stream(unfilteredLocations)
 				.filter(Objects::nonNull)
 				.map((element) -> withOrigin(context, element))
 				.toArray(ConfigDataLocation[]::new);
