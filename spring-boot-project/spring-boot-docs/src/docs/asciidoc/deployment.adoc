[[deployment]]
= Deploying Spring Boot Applications
include::attributes.adoc[]



Spring Boot's flexible packaging options provide a great deal of choice when it comes to deploying your application.
You can deploy Spring Boot applications to a variety of cloud platforms, to container images (such as Docker), or to virtual/real machines.

This section covers some of the more common deployment scenarios.



<<<<<<< HEAD
include::deployment/containers.adoc[]
=======
[[containers-deployment]]
== Deploying to Containers
If you are running your application from a container, you can use an executable jar, but it is also often an advantage to explode it and run it in a different way.
Certain PaaS implementations may also choose to unpack archives before they run.
For example, Cloud Foundry operates this way.
One way to run an unpacked archive is by starting the appropriate launcher, as follows:

[indent=0]
----
	$ jar -xf myapp.jar
	$ java org.springframework.boot.loader.JarLauncher
----

This is actually slightly faster on startup (depending on the size of the jar) than running from an unexploded archive.
At runtime you shouldn't expect any differences.

Once you have unpacked the jar file, you can also get an extra boost to startup time by running the app with its "natural" main method instead of the `JarLauncher`. For example:

[indent=0]
----
	$ jar -xf myapp.jar
	$ java -cp BOOT-INF/classes:BOOT-INF/lib/* com.example.MyApplication
----

NOTE: Using the `JarLauncher` over the application's main method has the added benefit of a predictable classpath order.
The jar contains a `classpath.idx` file which is used by the `JarLauncher` when constructing the classpath.

More efficient container images can also be created by <<spring-boot-features.adoc#boot-features-container-images-docker,creating separate layers>> for your dependencies and application classes and resources (which normally change more frequently).



[[cloud-deployment]]
== Deploying to the Cloud
Spring Boot's executable jars are ready-made for most popular cloud PaaS (Platform-as-a-Service) providers.
These providers tend to require that you "`bring your own container`".
They manage application processes (not Java applications specifically), so they need an intermediary layer that adapts _your_ application to the _cloud's_ notion of a running process.

Two popular cloud providers, Heroku and Cloud Foundry, employ a "`buildpack`" approach.
The buildpack wraps your deployed code in whatever is needed to _start_ your application.
It might be a JDK and a call to `java`, an embedded web server, or a full-fledged application server.
A buildpack is pluggable, but ideally you should be able to get by with as few customizations to it as possible.
This reduces the footprint of functionality that is not under your control.
It minimizes divergence between development and production environments.

Ideally, your application, like a Spring Boot executable jar, has everything that it needs to run packaged within it.

In this section, we look at what it takes to get the <<getting-started.adoc#getting-started-first-application, application that we developed>> in the "`Getting Started`" section up and running in the Cloud.



[[cloud-deployment-cloud-foundry]]
=== Cloud Foundry
Cloud Foundry provides default buildpacks that come into play if no other buildpack is specified.
The Cloud Foundry https://github.com/cloudfoundry/java-buildpack[Java buildpack] has excellent support for Spring applications, including Spring Boot.
You can deploy stand-alone executable jar applications as well as traditional `.war` packaged applications.

Once you have built your application (by using, for example, `mvn clean package`) and have https://docs.cloudfoundry.org/cf-cli/install-go-cli.html[installed the `cf` command line tool], deploy your application by using the `cf push` command, substituting the path to your compiled `.jar`.
Be sure to have https://docs.cloudfoundry.org/cf-cli/getting-started.html#login[logged in with your `cf` command line client] before pushing an application.
The following line shows using the `cf push` command to deploy an application:

[indent=0,subs="verbatim,quotes,attributes"]
----
	$ cf push acloudyspringtime -p target/demo-0.0.1-SNAPSHOT.jar
----

NOTE: In the preceding example, we substitute `acloudyspringtime` for whatever value you give `cf` as the name of your application.

See the https://docs.cloudfoundry.org/cf-cli/getting-started.html#push[`cf push` documentation] for more options.
If there is a Cloud Foundry https://docs.cloudfoundry.org/devguide/deploy-apps/manifest.html[`manifest.yml`] file present in the same directory, it is considered.

At this point, `cf` starts uploading your application, producing output similar to the following example:

[indent=0,subs="verbatim,quotes,attributes"]
----
	Uploading acloudyspringtime... *OK*
	Preparing to start acloudyspringtime... *OK*
	-----> Downloaded app package (*8.9M*)
	-----> Java Buildpack Version: v3.12 (offline) | https://github.com/cloudfoundry/java-buildpack.git#6f25b7e
	-----> Downloading Open Jdk JRE 1.8.0_121 from https://java-buildpack.cloudfoundry.org/openjdk/trusty/x86_64/openjdk-1.8.0_121.tar.gz (found in cache)
	       Expanding Open Jdk JRE to .java-buildpack/open_jdk_jre (1.6s)
	-----> Downloading Open JDK Like Memory Calculator 2.0.2_RELEASE from https://java-buildpack.cloudfoundry.org/memory-calculator/trusty/x86_64/memory-calculator-2.0.2_RELEASE.tar.gz (found in cache)
	       Memory Settings: -Xss349K -Xmx681574K -XX:MaxMetaspaceSize=104857K -Xms681574K -XX:MetaspaceSize=104857K
	-----> Downloading Container Certificate Trust Store 1.0.0_RELEASE from https://java-buildpack.cloudfoundry.org/container-certificate-trust-store/container-certificate-trust-store-1.0.0_RELEASE.jar (found in cache)
	       Adding certificates to .java-buildpack/container_certificate_trust_store/truststore.jks (0.6s)
	-----> Downloading Spring Auto Reconfiguration 1.10.0_RELEASE from https://java-buildpack.cloudfoundry.org/auto-reconfiguration/auto-reconfiguration-1.10.0_RELEASE.jar (found in cache)
	Checking status of app 'acloudyspringtime'...
	  0 of 1 instances running (1 starting)
	  ...
	  0 of 1 instances running (1 starting)
	  ...
	  0 of 1 instances running (1 starting)
	  ...
	  1 of 1 instances running (1 running)

	App started
----

Congratulations! The application is now live!

Once your application is live, you can verify the status of the deployed application by using the `cf apps` command, as shown in the following example:

[indent=0,subs="verbatim,quotes,attributes"]
----
	$ cf apps
	Getting applications in ...
	OK

	name                 requested state   instances   memory   disk   urls
	...
	acloudyspringtime    started           1/1         512M     1G     acloudyspringtime.cfapps.io
	...
----

Once Cloud Foundry acknowledges that your application has been deployed, you should be able to find the application at the URI given.
In the preceding example, you could find it at `\https://acloudyspringtime.cfapps.io/`.



[[cloud-deployment-cloud-foundry-services]]
==== Binding to Services
By default, metadata about the running application as well as service connection information is exposed to the application as environment variables (for example: `$VCAP_SERVICES`).
This architecture decision is due to Cloud Foundry's polyglot (any language and platform can be supported as a buildpack) nature.
Process-scoped environment variables are language agnostic.

Environment variables do not always make for the easiest API, so Spring Boot automatically extracts them and flattens the data into properties that can be accessed through Spring's `Environment` abstraction, as shown in the following example:

[source,java,indent=0]
----
	@Component
	class MyBean implements EnvironmentAware {

		private String instanceId;

		@Override
		public void setEnvironment(Environment environment) {
			this.instanceId = environment.getProperty("vcap.application.instance_id");
		}

		// ...

	}
----

All Cloud Foundry properties are prefixed with `vcap`.
You can use `vcap` properties to access application information (such as the public URL of the application) and service information (such as database credentials).
See the {spring-boot-module-api}/cloud/CloudFoundryVcapEnvironmentPostProcessor.html['`CloudFoundryVcapEnvironmentPostProcessor`'] Javadoc for complete details.

TIP: The https://github.com/pivotal-cf/java-cfenv/[Java CFEnv] project is a better fit for tasks such as configuring a DataSource.



[[cloud-deployment-kubernetes]]
=== Kubernetes
Spring Boot auto-detects Kubernetes deployment environments by checking the environment for `"*_SERVICE_HOST"` and `"*_SERVICE_PORT"` variables.
You can override this detection with the configprop:spring.main.cloud-platform[] configuration property.

Spring Boot helps you to <<spring-boot-features.adoc#boot-features-application-availability,manage the state of your application>> and export it with <<production-ready-features.adoc#production-ready-kubernetes-probes, HTTP Kubernetes Probes using Actuator>>.



[[cloud-deployment-kubernetes-container-lifecycle]]
==== Kubernetes Container Lifecycle
When Kubernetes deletes an application instance, the shutdown process involves several subsystems concurrently: shutdown hooks, unregistering the service, removing the instance from the load-balancer...
Because this shutdown processing happens in parallel (and due to the nature of distributed systems), there is a window during which traffic can be routed to a pod that has also begun its shutdown processing.

You can configure a sleep execution in a preStop handler to avoid requests being routed to a pod that has already begun shutting down.
This sleep should be long enough for new requests to stop being routed to the pod and its duration will vary from deployment to deployment.
The preStop handler can be configured via the PodSpec in the pod's configuration file as follows:

[source,yml,indent=0]
----
spec:
  containers:
  - name: example-container
    image: example-image
    lifecycle:
      preStop:
        exec:
          command: ["sh", "-c", "sleep 10"]
----

Once the pre-stop hook has completed, SIGTERM will be sent to the container and <<spring-boot-features#boot-features-graceful-shutdown,graceful shutdown>> will begin, allowing any remaining in-flight requests to complete.

NOTE: When Kubernetes sends a SIGTERM signal to the pod, it waits for a specified time called the termination grace period (the default for which is 30 seconds).
If the containers are still running after the grace period, they are sent the SIGKILL signal and forcibly removed.
If the pod takes longer than 30 seconds to shut down, which could be because you've increased spring.lifecycle.timeout-per-shutdown-phase, make sure to increase the termination grace period by setting the `terminationGracePeriodSeconds` option in the Pod YAML.



[[cloud-deployment-heroku]]
=== Heroku
Heroku is another popular PaaS platform.
To customize Heroku builds, you provide a `Procfile`, which provides the incantation required to deploy an application.
Heroku assigns a `port` for the Java application to use and then ensures that routing to the external URI works.

You must configure your application to listen on the correct port.
The following example shows the `Procfile` for our starter REST application:

[indent=0]
----
	web: java -Dserver.port=$PORT -jar target/demo-0.0.1-SNAPSHOT.jar
----

Spring Boot makes `-D` arguments available as properties accessible from a Spring `Environment` instance.
The `server.port` configuration property is fed to the embedded Tomcat, Jetty, or Undertow instance, which then uses the port when it starts up.
The `$PORT` environment variable is assigned to us by the Heroku PaaS.

This should be everything you need.
The most common deployment workflow for Heroku deployments is to `git push` the code to production, as shown in the following example:

[indent=0,subs="verbatim,quotes,attributes"]
----
	$ git push heroku main

	Initializing repository, *done*.
	Counting objects: 95, *done*.
	Delta compression using up to 8 threads.
	Compressing objects: 100% (78/78), *done*.
	Writing objects: 100% (95/95), 8.66 MiB | 606.00 KiB/s, *done*.
	Total 95 (delta 31), reused 0 (delta 0)

	-----> Java app detected
	-----> Installing OpenJDK 1.8... *done*
	-----> Installing Maven 3.3.1... *done*
	-----> Installing settings.xml... *done*
	-----> Executing: mvn -B -DskipTests=true clean install

	       [INFO] Scanning for projects...
	       Downloading: https://repo.spring.io/...
	       Downloaded: https://repo.spring.io/... (818 B at 1.8 KB/sec)
			....
	       Downloaded: https://s3pository.heroku.com/jvm/... (152 KB at 595.3 KB/sec)
	       [INFO] Installing /tmp/build_0c35a5d2-a067-4abc-a232-14b1fb7a8229/target/...
	       [INFO] Installing /tmp/build_0c35a5d2-a067-4abc-a232-14b1fb7a8229/pom.xml ...
	       [INFO] ------------------------------------------------------------------------
	       [INFO] *BUILD SUCCESS*
	       [INFO] ------------------------------------------------------------------------
	       [INFO] Total time: 59.358s
	       [INFO] Finished at: Fri Mar 07 07:28:25 UTC 2014
	       [INFO] Final Memory: 20M/493M
	       [INFO] ------------------------------------------------------------------------

	-----> Discovering process types
	       Procfile declares types -> *web*

	-----> Compressing... *done*, 70.4MB
	-----> Launching... *done*, v6
	       https://agile-sierra-1405.herokuapp.com/ *deployed to Heroku*

	To git@heroku.com:agile-sierra-1405.git
	 * [new branch]      main -> main
----

Your application should now be up and running on Heroku.
For more details, refer to https://devcenter.heroku.com/articles/deploying-spring-boot-apps-to-heroku[Deploying Spring Boot Applications to Heroku].



[[cloud-deployment-openshift]]
=== OpenShift
https://www.openshift.com/[OpenShift] has many resources describing how to deploy Spring Boot applications, including:

* https://blog.openshift.com/using-openshift-enterprise-grade-spring-boot-deployments/[Using the S2I builder]
* https://access.redhat.com/documentation/en-us/reference_architectures/2017/html-single/spring_boot_microservices_on_red_hat_openshift_container_platform_3/[Architecture guide]
* https://blog.openshift.com/using-spring-boot-on-openshift/[Running as a traditional web application on Wildfly]
* https://blog.openshift.com/openshift-commons-briefing-96-cloud-native-applications-spring-rhoar/[OpenShift Commons Briefing]



[[cloud-deployment-aws]]
=== Amazon Web Services (AWS)
Amazon Web Services offers multiple ways to install Spring Boot-based applications, either as traditional web applications (war) or as executable jar files with an embedded web server.
The options include:

* AWS Elastic Beanstalk
* AWS Code Deploy
* AWS OPS Works
* AWS Cloud Formation
* AWS Container Registry

Each has different features and pricing models.
In this document, we describe to approach using AWS Elastic Beanstalk.



[[cloud-deployment-aws-beanstalk]]
==== AWS Elastic Beanstalk
As described in the official https://docs.aws.amazon.com/elasticbeanstalk/latest/dg/create_deploy_Java.html[Elastic Beanstalk Java guide], there are two main options to deploy a Java application.
You can either use the "`Tomcat Platform`" or the "`Java SE platform`".



[[cloud-deployment-aws-tomcat-platform]]
===== Using the Tomcat Platform
This option applies to Spring Boot projects that produce a war file.
No special configuration is required.
You need only follow the official guide.



[[cloud-deployment-aws-java-se-platform]]
===== Using the Java SE Platform
This option applies to Spring Boot projects that produce a jar file and run an embedded web container.
Elastic Beanstalk environments run an nginx instance on port 80 to proxy the actual application, running on port 5000.
To configure it, add the following line to your `application.properties` file:

[indent=0]
----
	server.port=5000
----


[TIP]
.Upload binaries instead of sources
====
By default, Elastic Beanstalk uploads sources and compiles them in AWS.
However, it is best to upload the binaries instead.
To do so, add lines similar to the following to your `.elasticbeanstalk/config.yml` file:

[source,xml,indent=0,subs="verbatim,quotes,attributes"]
----
	deploy:
		artifact: target/demo-0.0.1-SNAPSHOT.jar
----
====

[TIP]
.Reduce costs by setting the environment type
====
By default an Elastic Beanstalk environment is load balanced.
The load balancer has a significant cost.
To avoid that cost, set the environment type to "`Single instance`", as described in https://docs.aws.amazon.com/elasticbeanstalk/latest/dg/environments-create-wizard.html#environments-create-wizard-capacity[the Amazon documentation].
You can also create single instance environments by using the CLI and the following command:

[indent=0]
----
	eb create -s
----
====



[[cloud-deployment-aws-summary]]
==== Summary
This is one of the easiest ways to get to AWS, but there are more things to cover, such as how to integrate Elastic Beanstalk into any CI / CD tool, use the Elastic Beanstalk Maven plugin instead of the CLI, and others.
There is a https://exampledriven.wordpress.com/2017/01/09/spring-boot-aws-elastic-beanstalk-example/[blog post] covering these topics more in detail.



[[cloud-deployment-boxfuse]]
=== Boxfuse and Amazon Web Services
https://boxfuse.com/[Boxfuse] works by turning your Spring Boot executable jar or war into a minimal VM image that can be deployed unchanged either on VirtualBox or on AWS.
Boxfuse comes with deep integration for Spring Boot and uses the information from your Spring Boot configuration file to automatically configure ports and health check URLs.
Boxfuse leverages this information both for the images it produces as well as for all the resources it provisions (instances, security groups, elastic load balancers, and so on).

Once you have created a https://console.boxfuse.com[Boxfuse account], connected it to your AWS account, installed the latest version of the Boxfuse Client, and ensured that the application has been built by Maven or Gradle (by using, for example, `mvn clean package`), you can deploy your Spring Boot application to AWS with a command similar to the following:

[indent=0]
----
	$ boxfuse run myapp-1.0.jar -env=prod
----

See the https://boxfuse.com/docs/commandline/run.html[`boxfuse run` documentation] for more options.
If there is a https://boxfuse.com/docs/commandline/#configuration[`boxfuse.conf`] file present in the current directory, it is considered.

TIP: By default, Boxfuse activates a Spring profile named `boxfuse` on startup.
If your executable jar or war contains an https://boxfuse.com/docs/payloads/springboot.html#configuration[`application-boxfuse.properties`] file, Boxfuse bases its configuration on the properties it contains.

At this point, `boxfuse` creates an image for your application, uploads it, and configures and starts the necessary resources on AWS, resulting in output similar to the following example:

[indent=0,subs="verbatim,quotes,attributes"]
----
	Fusing Image for myapp-1.0.jar ...
	Image fused in 00:06.838s (53937 K) -> axelfontaine/myapp:1.0
	Creating axelfontaine/myapp ...
	Pushing axelfontaine/myapp:1.0 ...
	Verifying axelfontaine/myapp:1.0 ...
	Creating Elastic IP ...
	Mapping myapp-axelfontaine.boxfuse.io to 52.28.233.167 ...
	Waiting for AWS to create an AMI for axelfontaine/myapp:1.0 in eu-central-1 (this may take up to 50 seconds) ...
	AMI created in 00:23.557s -> ami-d23f38cf
	Creating security group boxfuse-sg_axelfontaine/myapp:1.0 ...
	Launching t2.micro instance of axelfontaine/myapp:1.0 (ami-d23f38cf) in eu-central-1 ...
	Instance launched in 00:30.306s -> i-92ef9f53
	Waiting for AWS to boot Instance i-92ef9f53 and Payload to start at https://52.28.235.61/ ...
	Payload started in 00:29.266s -> https://52.28.235.61/
	Remapping Elastic IP 52.28.233.167 to i-92ef9f53 ...
	Waiting 15s for AWS to complete Elastic IP Zero Downtime transition ...
	Deployment completed successfully. axelfontaine/myapp:1.0 is up and running at https://myapp-axelfontaine.boxfuse.io/
----

Your application should now be up and running on AWS.

See the blog post on https://boxfuse.com/blog/spring-boot-ec2.html[deploying Spring Boot apps on EC2] as well as the https://boxfuse.com/docs/payloads/springboot.html[documentation for the Boxfuse Spring Boot integration] to get started with a Maven build to run the app.



[[cloud-deployment-gae]]
=== Google Cloud
Google Cloud has several options that can be used to launch Spring Boot applications.
The easiest to get started with is probably App Engine, but you could also find ways to run Spring Boot in a container with Container Engine or on a virtual machine with Compute Engine.

To run in App Engine, you can create a project in the UI first, which sets up a unique identifier for you and also sets up HTTP routes.
Add a Java app to the project and leave it empty and then use the https://cloud.google.com/sdk/install[Google Cloud SDK] to push your Spring Boot app into that slot from the command line or CI build.

App Engine Standard requires you to use WAR packaging.
Follow https://github.com/GoogleCloudPlatform/java-docs-samples/tree/master/appengine-java8/springboot-helloworld/README.md[these steps] to deploy App Engine Standard application to Google Cloud.

Alternatively, App Engine Flex requires you to create an `app.yaml` file to describe the resources your app requires.
Normally, you put this file in `src/main/appengine`, and it should resemble the following file:

[source,yaml,indent=0]
----
	service: default

	runtime: java
	env: flex

	runtime_config:
	  jdk: openjdk8

	handlers:
	- url: /.*
	  script: this field is required, but ignored

	manual_scaling:
	  instances: 1

	health_check:
	  enable_health_check: False

	env_variables:
	  ENCRYPT_KEY: your_encryption_key_here
----

You can deploy the app (for example, with a Maven plugin) by adding the project ID to the build configuration, as shown in the following example:

[source,xml,indent=0,subs="verbatim,quotes,attributes"]
----
	<plugin>
		<groupId>com.google.cloud.tools</groupId>
		<artifactId>appengine-maven-plugin</artifactId>
		<version>1.3.0</version>
		<configuration>
			<project>myproject</project>
		</configuration>
	</plugin>
----

Then deploy with `mvn appengine:deploy` (if you need to authenticate first, the build fails).



[[deployment-install]]
== Installing Spring Boot Applications
In addition to running Spring Boot applications by using `java -jar`, it is also possible to make fully executable applications for Unix systems.
A fully executable jar can be executed like any other executable binary or it can be <<deployment-service,registered with `init.d` or `systemd`>>.
This helps when installing and managing Spring Boot applications in common production environments.

CAUTION: Fully executable jars work by embedding an extra script at the front of the file.
Currently, some tools do not accept this format, so you may not always be able to use this technique.
For example, `jar -xf` may silently fail to extract a jar or war that has been made fully executable.
It is recommended that you make your jar or war fully executable only if you intend to execute it directly, rather than running it with `java -jar` or deploying it to a servlet container.

CAUTION: A zip64-format jar file cannot be made fully executable.
Attempting to do so will result in a jar file that is reported as corrupt when executed directly or with `java -jar`.
A standard-format jar file that contains one or more zip64-format nested jars can be fully executable.

To create a '`fully executable`' jar with Maven, use the following plugin configuration:

[source,xml,indent=0,subs="verbatim,quotes,attributes"]
----
	<plugin>
		<groupId>org.springframework.boot</groupId>
		<artifactId>spring-boot-maven-plugin</artifactId>
		<configuration>
			<executable>true</executable>
		</configuration>
	</plugin>
----

The following example shows the equivalent Gradle configuration:

[source,groovy,indent=0,subs="verbatim,quotes,attributes"]
----
	bootJar {
		launchScript()
	}
----

You can then run your application by typing `./my-application.jar` (where `my-application` is the name of your artifact).
The directory containing the jar is used as your application's working directory.



[[deployment-install-supported-operating-systems]]
=== Supported Operating Systems
The default script supports most Linux distributions and is tested on CentOS and Ubuntu.
Other platforms, such as OS X and FreeBSD, require the use of a custom `embeddedLaunchScript`.



[[deployment-service]]
=== Unix/Linux Services
Spring Boot application can be easily started as Unix/Linux services by using either `init.d` or `systemd`.



[[deployment-initd-service]]
==== Installation as an init.d Service (System V)
If you configured Spring Boot's Maven or Gradle plugin to generate a <<deployment-install, fully executable jar>>, and you do not use a custom `embeddedLaunchScript`, your application can be used as an `init.d` service.
To do so, symlink the jar to `init.d` to support the standard `start`, `stop`, `restart`, and `status` commands.

The script supports the following features:

* Starts the services as the user that owns the jar file
* Tracks the application's PID by using `/var/run/<appname>/<appname>.pid`
* Writes console logs to `/var/log/<appname>.log`

Assuming that you have a Spring Boot application installed in `/var/myapp`, to install a Spring Boot application as an `init.d` service, create a symlink, as follows:

[indent=0,subs="verbatim,quotes,attributes"]
----
	$ sudo ln -s /var/myapp/myapp.jar /etc/init.d/myapp
----

Once installed, you can start and stop the service in the usual way.
For example, on a Debian-based system, you could start it with the following command:

[indent=0,subs="verbatim,quotes,attributes"]
----
	$ service myapp start
----

TIP: If your application fails to start, check the log file written to `/var/log/<appname>.log` for errors.

You can also flag the application to start automatically by using your standard operating system tools.
For example, on Debian, you could use the following command:

[indent=0,subs="verbatim,quotes,attributes"]
----
	$ update-rc.d myapp defaults <priority>
----



[[deployment-initd-service-securing]]
===== Securing an init.d Service
NOTE: The following is a set of guidelines on how to secure a Spring Boot application that runs as an init.d service.
It is not intended to be an exhaustive list of everything that should be done to harden an application and the environment in which it runs.

When executed as root, as is the case when root is being used to start an init.d service, the default executable script runs the application as the user specified in the `RUN_AS_USER` environment variable.
When the environment variable is not set, the user who owns the jar file is used instead.
You should never run a Spring Boot application as `root`, so `RUN_AS_USER` should never be root and your application's jar file should never be owned by root.
Instead, create a specific user to run your application and set the `RUN_AS_USER` environment variable or use `chown` to make it the owner of the jar file, as shown in the following example:

[indent=0,subs="verbatim,quotes,attributes"]
----
	$ chown bootapp:bootapp your-app.jar
----

In this case, the default executable script runs the application as the `bootapp` user.

TIP: To reduce the chances of the application's user account being compromised, you should consider preventing it from using a login shell.
For example, you can set the account's shell to `/usr/sbin/nologin`.

You should also take steps to prevent the modification of your application's jar file.
Firstly, configure its permissions so that it cannot be written and can only be read or executed by its owner, as shown in the following example:

[indent=0,subs="verbatim,quotes,attributes"]
----
	$ chmod 500 your-app.jar
----

Second, you should also take steps to limit the damage if your application or the account that's running it is compromised.
If an attacker does gain access, they could make the jar file writable and change its contents.
One way to protect against this is to make it immutable by using `chattr`, as shown in the following example:

[indent=0,subs="verbatim,quotes,attributes"]
----
	$ sudo chattr +i your-app.jar
----

This will prevent any user, including root, from modifying the jar.

If root is used to control the application's service and you <<deployment-script-customization-conf-file, use a `.conf` file>> to customize its startup, the `.conf` file is read and evaluated by the root user.
It should be secured accordingly.
Use `chmod` so that the file can only be read by the owner and use `chown` to make root the owner, as shown in the following example:

[indent=0,subs="verbatim,quotes,attributes"]
----
	$ chmod 400 your-app.conf
	$ sudo chown root:root your-app.conf
----



[[deployment-systemd-service]]
==== Installation as a systemd Service
`systemd` is the successor of the System V init system and is now being used by many modern Linux distributions.
Although you can continue to use `init.d` scripts with `systemd`, it is also possible to launch Spring Boot applications by using `systemd` '`service`' scripts.

Assuming that you have a Spring Boot application installed in `/var/myapp`, to install a Spring Boot application as a `systemd` service, create a script named `myapp.service` and place it in `/etc/systemd/system` directory.
The following script offers an example:

[indent=0]
----
	[Unit]
	Description=myapp
	After=syslog.target

	[Service]
	User=myapp
	ExecStart=/var/myapp/myapp.jar
	SuccessExitStatus=143

	[Install]
	WantedBy=multi-user.target
----

IMPORTANT: Remember to change the `Description`, `User`, and `ExecStart` fields for your application.

NOTE: The `ExecStart` field does not declare the script action command, which means that the `run` command is used by default.

Note that, unlike when running as an `init.d` service, the user that runs the application, the PID file, and the console log file are managed by `systemd` itself and therefore must be configured by using appropriate fields in the '`service`' script.
Consult the https://www.freedesktop.org/software/systemd/man/systemd.service.html[service unit configuration man page] for more details.

To flag the application to start automatically on system boot, use the following command:

[indent=0,subs="verbatim,quotes,attributes"]
----
	$ systemctl enable myapp.service
----

Refer to `man systemctl` for more details.



[[deployment-script-customization]]
==== Customizing the Startup Script
The default embedded startup script written by the Maven or Gradle plugin can be customized in a number of ways.
For most people, using the default script along with a few customizations is usually enough.
If you find you cannot customize something that you need to, use the `embeddedLaunchScript` option to write your own file entirely.



[[deployment-script-customization-when-it-written]]
===== Customizing the Start Script when It Is Written
It often makes sense to customize elements of the start script as it is written into the jar file.
For example, init.d scripts can provide a "`description`".
Since you know the description up front (and it need not change), you may as well provide it when the jar is generated.

To customize written elements, use the `embeddedLaunchScriptProperties` option of the Spring Boot Maven plugin or the {spring-boot-gradle-plugin-docs}#packaging-executable-configuring-launch-script[`properties` property of the Spring Boot Gradle plugin's `launchScript`].

The following property substitutions are supported with the default script:

[cols="1,3,3,3"]
|===
| Name | Description | Gradle default | Maven default

| `mode`
| The script mode.
| `auto`
| `auto`

| `initInfoProvides`
| The `Provides` section of "`INIT INFO`"
| `${task.baseName}`
| `${project.artifactId}`

| `initInfoRequiredStart`
| `Required-Start` section of "`INIT INFO`".
| `$remote_fs $syslog $network`
| `$remote_fs $syslog $network`

| `initInfoRequiredStop`
| `Required-Stop` section of "`INIT INFO`".
| `$remote_fs $syslog $network`
| `$remote_fs $syslog $network`

| `initInfoDefaultStart`
| `Default-Start` section of "`INIT INFO`".
| `2 3 4 5`
| `2 3 4 5`

| `initInfoDefaultStop`
| `Default-Stop` section of "`INIT INFO`".
| `0 1 6`
| `0 1 6`

| `initInfoShortDescription`
| `Short-Description` section of "`INIT INFO`".
| Single-line version of `${project.description}` (falling back to `${task.baseName}`)
| `${project.name}`

| `initInfoDescription`
| `Description` section of "`INIT INFO`".
| `${project.description}` (falling back to `${task.baseName}`)
| `${project.description}` (falling back to `${project.name}`)

| `initInfoChkconfig`
| `chkconfig` section of "`INIT INFO`"
| `2345 99 01`
| `2345 99 01`

| `confFolder`
| The default value for `CONF_FOLDER`
| Folder containing the jar
| Folder containing the jar

| `inlinedConfScript`
| Reference to a file script that should be inlined in the default launch script.
  This can be used to set environmental variables such as `JAVA_OPTS` before any external config files are loaded
|
|

| `logFolder`
| Default value for `LOG_FOLDER`.
  Only valid for an `init.d` service
|
|

| `logFilename`
| Default value for `LOG_FILENAME`.
  Only valid for an `init.d` service
|
|

| `pidFolder`
| Default value for `PID_FOLDER`.
  Only valid for an `init.d` service
|
|

| `pidFilename`
| Default value for the name of the PID file in `PID_FOLDER`.
  Only valid for an `init.d` service
|
|

| `useStartStopDaemon`
| Whether the `start-stop-daemon` command, when it's available, should be used to control the process
| `true`
| `true`

| `stopWaitTime`
| Default value for `STOP_WAIT_TIME` in seconds.
  Only valid for an `init.d` service
| 60
| 60
|===



[[deployment-script-customization-when-it-runs]]
===== Customizing a Script When It Runs
For items of the script that need to be customized _after_ the jar has been written, you can use environment variables or a <<deployment-script-customization-conf-file, config file>>.

The following environment properties are supported with the default script:

[cols="1,6"]
|===
| Variable | Description

| `MODE`
| The "`mode`" of operation.
  The default depends on the way the jar was built but is usually `auto` (meaning it tries to guess if it is an init script by checking if it is a symlink in a directory called `init.d`).
  You can explicitly set it to `service` so that the `stop\|start\|status\|restart` commands work or to `run` if you want to run the script in the foreground.

| `RUN_AS_USER`
| The user that will be used to run the application.
  When not set, the user that owns the jar file will be used.

| `USE_START_STOP_DAEMON`
| Whether the `start-stop-daemon` command, when it's available, should be used to control the process.
  Defaults to `true`.

| `PID_FOLDER`
| The root name of the pid folder (`/var/run` by default).

| `LOG_FOLDER`
| The name of the folder in which to put log files (`/var/log` by default).

| `CONF_FOLDER`
| The name of the folder from which to read .conf files (same folder as jar-file by default).

| `LOG_FILENAME`
| The name of the log file in the `LOG_FOLDER` (`<appname>.log` by default).

| `APP_NAME`
| The name of the app.
  If the jar is run from a symlink, the script guesses the app name.
  If it is not a symlink or you want to explicitly set the app name, this can be useful.

| `RUN_ARGS`
| The arguments to pass to the program (the Spring Boot app).

| `JAVA_HOME`
| The location of the `java` executable is discovered by using the `PATH` by default, but you can set it explicitly if there is an executable file at `$JAVA_HOME/bin/java`.

| `JAVA_OPTS`
| Options that are passed to the JVM when it is launched.

| `JARFILE`
| The explicit location of the jar file, in case the script is being used to launch a jar that it is not actually embedded.

| `DEBUG`
| If not empty, sets the `-x` flag on the shell process, allowing you to see the logic in the script.

| `STOP_WAIT_TIME`
| The time in seconds to wait when stopping the application before forcing a shutdown (`60` by default).
|===

NOTE: The `PID_FOLDER`, `LOG_FOLDER`, and `LOG_FILENAME` variables are only valid for an `init.d` service.
For `systemd`, the equivalent customizations are made by using the '`service`' script.
See the https://www.freedesktop.org/software/systemd/man/systemd.service.html[service unit configuration man page] for more details.



[[deployment-script-customization-conf-file]]
With the exception of `JARFILE` and `APP_NAME`, the settings listed in the preceding section can be configured by using a `.conf` file.
The file is expected to be next to the jar file and have the same name but suffixed with `.conf` rather than `.jar`.
For example, a jar named `/var/myapp/myapp.jar` uses the configuration file named `/var/myapp/myapp.conf`, as shown in the following example:

.myapp.conf
[indent=0,subs="verbatim,quotes,attributes"]
----
	JAVA_OPTS=-Xmx1024M
	LOG_FOLDER=/custom/log/folder
----

TIP:  If you do not like having the config file next to the jar file, you can set a `CONF_FOLDER` environment variable to customize the location of the config file.

To learn about securing this file appropriately, see <<deployment-initd-service-securing,the guidelines for securing an init.d service>>.



[[deployment-windows]]
=== Microsoft Windows Services
A Spring Boot application can be started as a Windows service by using https://github.com/kohsuke/winsw[`winsw`].

A (https://github.com/snicoll-scratches/spring-boot-daemon[separately maintained sample]) describes step-by-step how you can create a Windows service for your Spring Boot application.

>>>>>>> 5314bda4

include::deployment/cloud.adoc[]

include::deployment/installing.adoc[]

include::deployment/whats-next.adoc[]<|MERGE_RESOLUTION|>--- conflicted
+++ resolved
@@ -11,853 +11,7 @@
 
 
 
-<<<<<<< HEAD
 include::deployment/containers.adoc[]
-=======
-[[containers-deployment]]
-== Deploying to Containers
-If you are running your application from a container, you can use an executable jar, but it is also often an advantage to explode it and run it in a different way.
-Certain PaaS implementations may also choose to unpack archives before they run.
-For example, Cloud Foundry operates this way.
-One way to run an unpacked archive is by starting the appropriate launcher, as follows:
-
-[indent=0]
-----
-	$ jar -xf myapp.jar
-	$ java org.springframework.boot.loader.JarLauncher
-----
-
-This is actually slightly faster on startup (depending on the size of the jar) than running from an unexploded archive.
-At runtime you shouldn't expect any differences.
-
-Once you have unpacked the jar file, you can also get an extra boost to startup time by running the app with its "natural" main method instead of the `JarLauncher`. For example:
-
-[indent=0]
-----
-	$ jar -xf myapp.jar
-	$ java -cp BOOT-INF/classes:BOOT-INF/lib/* com.example.MyApplication
-----
-
-NOTE: Using the `JarLauncher` over the application's main method has the added benefit of a predictable classpath order.
-The jar contains a `classpath.idx` file which is used by the `JarLauncher` when constructing the classpath.
-
-More efficient container images can also be created by <<spring-boot-features.adoc#boot-features-container-images-docker,creating separate layers>> for your dependencies and application classes and resources (which normally change more frequently).
-
-
-
-[[cloud-deployment]]
-== Deploying to the Cloud
-Spring Boot's executable jars are ready-made for most popular cloud PaaS (Platform-as-a-Service) providers.
-These providers tend to require that you "`bring your own container`".
-They manage application processes (not Java applications specifically), so they need an intermediary layer that adapts _your_ application to the _cloud's_ notion of a running process.
-
-Two popular cloud providers, Heroku and Cloud Foundry, employ a "`buildpack`" approach.
-The buildpack wraps your deployed code in whatever is needed to _start_ your application.
-It might be a JDK and a call to `java`, an embedded web server, or a full-fledged application server.
-A buildpack is pluggable, but ideally you should be able to get by with as few customizations to it as possible.
-This reduces the footprint of functionality that is not under your control.
-It minimizes divergence between development and production environments.
-
-Ideally, your application, like a Spring Boot executable jar, has everything that it needs to run packaged within it.
-
-In this section, we look at what it takes to get the <<getting-started.adoc#getting-started-first-application, application that we developed>> in the "`Getting Started`" section up and running in the Cloud.
-
-
-
-[[cloud-deployment-cloud-foundry]]
-=== Cloud Foundry
-Cloud Foundry provides default buildpacks that come into play if no other buildpack is specified.
-The Cloud Foundry https://github.com/cloudfoundry/java-buildpack[Java buildpack] has excellent support for Spring applications, including Spring Boot.
-You can deploy stand-alone executable jar applications as well as traditional `.war` packaged applications.
-
-Once you have built your application (by using, for example, `mvn clean package`) and have https://docs.cloudfoundry.org/cf-cli/install-go-cli.html[installed the `cf` command line tool], deploy your application by using the `cf push` command, substituting the path to your compiled `.jar`.
-Be sure to have https://docs.cloudfoundry.org/cf-cli/getting-started.html#login[logged in with your `cf` command line client] before pushing an application.
-The following line shows using the `cf push` command to deploy an application:
-
-[indent=0,subs="verbatim,quotes,attributes"]
-----
-	$ cf push acloudyspringtime -p target/demo-0.0.1-SNAPSHOT.jar
-----
-
-NOTE: In the preceding example, we substitute `acloudyspringtime` for whatever value you give `cf` as the name of your application.
-
-See the https://docs.cloudfoundry.org/cf-cli/getting-started.html#push[`cf push` documentation] for more options.
-If there is a Cloud Foundry https://docs.cloudfoundry.org/devguide/deploy-apps/manifest.html[`manifest.yml`] file present in the same directory, it is considered.
-
-At this point, `cf` starts uploading your application, producing output similar to the following example:
-
-[indent=0,subs="verbatim,quotes,attributes"]
-----
-	Uploading acloudyspringtime... *OK*
-	Preparing to start acloudyspringtime... *OK*
-	-----> Downloaded app package (*8.9M*)
-	-----> Java Buildpack Version: v3.12 (offline) | https://github.com/cloudfoundry/java-buildpack.git#6f25b7e
-	-----> Downloading Open Jdk JRE 1.8.0_121 from https://java-buildpack.cloudfoundry.org/openjdk/trusty/x86_64/openjdk-1.8.0_121.tar.gz (found in cache)
-	       Expanding Open Jdk JRE to .java-buildpack/open_jdk_jre (1.6s)
-	-----> Downloading Open JDK Like Memory Calculator 2.0.2_RELEASE from https://java-buildpack.cloudfoundry.org/memory-calculator/trusty/x86_64/memory-calculator-2.0.2_RELEASE.tar.gz (found in cache)
-	       Memory Settings: -Xss349K -Xmx681574K -XX:MaxMetaspaceSize=104857K -Xms681574K -XX:MetaspaceSize=104857K
-	-----> Downloading Container Certificate Trust Store 1.0.0_RELEASE from https://java-buildpack.cloudfoundry.org/container-certificate-trust-store/container-certificate-trust-store-1.0.0_RELEASE.jar (found in cache)
-	       Adding certificates to .java-buildpack/container_certificate_trust_store/truststore.jks (0.6s)
-	-----> Downloading Spring Auto Reconfiguration 1.10.0_RELEASE from https://java-buildpack.cloudfoundry.org/auto-reconfiguration/auto-reconfiguration-1.10.0_RELEASE.jar (found in cache)
-	Checking status of app 'acloudyspringtime'...
-	  0 of 1 instances running (1 starting)
-	  ...
-	  0 of 1 instances running (1 starting)
-	  ...
-	  0 of 1 instances running (1 starting)
-	  ...
-	  1 of 1 instances running (1 running)
-
-	App started
-----
-
-Congratulations! The application is now live!
-
-Once your application is live, you can verify the status of the deployed application by using the `cf apps` command, as shown in the following example:
-
-[indent=0,subs="verbatim,quotes,attributes"]
-----
-	$ cf apps
-	Getting applications in ...
-	OK
-
-	name                 requested state   instances   memory   disk   urls
-	...
-	acloudyspringtime    started           1/1         512M     1G     acloudyspringtime.cfapps.io
-	...
-----
-
-Once Cloud Foundry acknowledges that your application has been deployed, you should be able to find the application at the URI given.
-In the preceding example, you could find it at `\https://acloudyspringtime.cfapps.io/`.
-
-
-
-[[cloud-deployment-cloud-foundry-services]]
-==== Binding to Services
-By default, metadata about the running application as well as service connection information is exposed to the application as environment variables (for example: `$VCAP_SERVICES`).
-This architecture decision is due to Cloud Foundry's polyglot (any language and platform can be supported as a buildpack) nature.
-Process-scoped environment variables are language agnostic.
-
-Environment variables do not always make for the easiest API, so Spring Boot automatically extracts them and flattens the data into properties that can be accessed through Spring's `Environment` abstraction, as shown in the following example:
-
-[source,java,indent=0]
-----
-	@Component
-	class MyBean implements EnvironmentAware {
-
-		private String instanceId;
-
-		@Override
-		public void setEnvironment(Environment environment) {
-			this.instanceId = environment.getProperty("vcap.application.instance_id");
-		}
-
-		// ...
-
-	}
-----
-
-All Cloud Foundry properties are prefixed with `vcap`.
-You can use `vcap` properties to access application information (such as the public URL of the application) and service information (such as database credentials).
-See the {spring-boot-module-api}/cloud/CloudFoundryVcapEnvironmentPostProcessor.html['`CloudFoundryVcapEnvironmentPostProcessor`'] Javadoc for complete details.
-
-TIP: The https://github.com/pivotal-cf/java-cfenv/[Java CFEnv] project is a better fit for tasks such as configuring a DataSource.
-
-
-
-[[cloud-deployment-kubernetes]]
-=== Kubernetes
-Spring Boot auto-detects Kubernetes deployment environments by checking the environment for `"*_SERVICE_HOST"` and `"*_SERVICE_PORT"` variables.
-You can override this detection with the configprop:spring.main.cloud-platform[] configuration property.
-
-Spring Boot helps you to <<spring-boot-features.adoc#boot-features-application-availability,manage the state of your application>> and export it with <<production-ready-features.adoc#production-ready-kubernetes-probes, HTTP Kubernetes Probes using Actuator>>.
-
-
-
-[[cloud-deployment-kubernetes-container-lifecycle]]
-==== Kubernetes Container Lifecycle
-When Kubernetes deletes an application instance, the shutdown process involves several subsystems concurrently: shutdown hooks, unregistering the service, removing the instance from the load-balancer...
-Because this shutdown processing happens in parallel (and due to the nature of distributed systems), there is a window during which traffic can be routed to a pod that has also begun its shutdown processing.
-
-You can configure a sleep execution in a preStop handler to avoid requests being routed to a pod that has already begun shutting down.
-This sleep should be long enough for new requests to stop being routed to the pod and its duration will vary from deployment to deployment.
-The preStop handler can be configured via the PodSpec in the pod's configuration file as follows:
-
-[source,yml,indent=0]
-----
-spec:
-  containers:
-  - name: example-container
-    image: example-image
-    lifecycle:
-      preStop:
-        exec:
-          command: ["sh", "-c", "sleep 10"]
-----
-
-Once the pre-stop hook has completed, SIGTERM will be sent to the container and <<spring-boot-features#boot-features-graceful-shutdown,graceful shutdown>> will begin, allowing any remaining in-flight requests to complete.
-
-NOTE: When Kubernetes sends a SIGTERM signal to the pod, it waits for a specified time called the termination grace period (the default for which is 30 seconds).
-If the containers are still running after the grace period, they are sent the SIGKILL signal and forcibly removed.
-If the pod takes longer than 30 seconds to shut down, which could be because you've increased spring.lifecycle.timeout-per-shutdown-phase, make sure to increase the termination grace period by setting the `terminationGracePeriodSeconds` option in the Pod YAML.
-
-
-
-[[cloud-deployment-heroku]]
-=== Heroku
-Heroku is another popular PaaS platform.
-To customize Heroku builds, you provide a `Procfile`, which provides the incantation required to deploy an application.
-Heroku assigns a `port` for the Java application to use and then ensures that routing to the external URI works.
-
-You must configure your application to listen on the correct port.
-The following example shows the `Procfile` for our starter REST application:
-
-[indent=0]
-----
-	web: java -Dserver.port=$PORT -jar target/demo-0.0.1-SNAPSHOT.jar
-----
-
-Spring Boot makes `-D` arguments available as properties accessible from a Spring `Environment` instance.
-The `server.port` configuration property is fed to the embedded Tomcat, Jetty, or Undertow instance, which then uses the port when it starts up.
-The `$PORT` environment variable is assigned to us by the Heroku PaaS.
-
-This should be everything you need.
-The most common deployment workflow for Heroku deployments is to `git push` the code to production, as shown in the following example:
-
-[indent=0,subs="verbatim,quotes,attributes"]
-----
-	$ git push heroku main
-
-	Initializing repository, *done*.
-	Counting objects: 95, *done*.
-	Delta compression using up to 8 threads.
-	Compressing objects: 100% (78/78), *done*.
-	Writing objects: 100% (95/95), 8.66 MiB | 606.00 KiB/s, *done*.
-	Total 95 (delta 31), reused 0 (delta 0)
-
-	-----> Java app detected
-	-----> Installing OpenJDK 1.8... *done*
-	-----> Installing Maven 3.3.1... *done*
-	-----> Installing settings.xml... *done*
-	-----> Executing: mvn -B -DskipTests=true clean install
-
-	       [INFO] Scanning for projects...
-	       Downloading: https://repo.spring.io/...
-	       Downloaded: https://repo.spring.io/... (818 B at 1.8 KB/sec)
-			....
-	       Downloaded: https://s3pository.heroku.com/jvm/... (152 KB at 595.3 KB/sec)
-	       [INFO] Installing /tmp/build_0c35a5d2-a067-4abc-a232-14b1fb7a8229/target/...
-	       [INFO] Installing /tmp/build_0c35a5d2-a067-4abc-a232-14b1fb7a8229/pom.xml ...
-	       [INFO] ------------------------------------------------------------------------
-	       [INFO] *BUILD SUCCESS*
-	       [INFO] ------------------------------------------------------------------------
-	       [INFO] Total time: 59.358s
-	       [INFO] Finished at: Fri Mar 07 07:28:25 UTC 2014
-	       [INFO] Final Memory: 20M/493M
-	       [INFO] ------------------------------------------------------------------------
-
-	-----> Discovering process types
-	       Procfile declares types -> *web*
-
-	-----> Compressing... *done*, 70.4MB
-	-----> Launching... *done*, v6
-	       https://agile-sierra-1405.herokuapp.com/ *deployed to Heroku*
-
-	To git@heroku.com:agile-sierra-1405.git
-	 * [new branch]      main -> main
-----
-
-Your application should now be up and running on Heroku.
-For more details, refer to https://devcenter.heroku.com/articles/deploying-spring-boot-apps-to-heroku[Deploying Spring Boot Applications to Heroku].
-
-
-
-[[cloud-deployment-openshift]]
-=== OpenShift
-https://www.openshift.com/[OpenShift] has many resources describing how to deploy Spring Boot applications, including:
-
-* https://blog.openshift.com/using-openshift-enterprise-grade-spring-boot-deployments/[Using the S2I builder]
-* https://access.redhat.com/documentation/en-us/reference_architectures/2017/html-single/spring_boot_microservices_on_red_hat_openshift_container_platform_3/[Architecture guide]
-* https://blog.openshift.com/using-spring-boot-on-openshift/[Running as a traditional web application on Wildfly]
-* https://blog.openshift.com/openshift-commons-briefing-96-cloud-native-applications-spring-rhoar/[OpenShift Commons Briefing]
-
-
-
-[[cloud-deployment-aws]]
-=== Amazon Web Services (AWS)
-Amazon Web Services offers multiple ways to install Spring Boot-based applications, either as traditional web applications (war) or as executable jar files with an embedded web server.
-The options include:
-
-* AWS Elastic Beanstalk
-* AWS Code Deploy
-* AWS OPS Works
-* AWS Cloud Formation
-* AWS Container Registry
-
-Each has different features and pricing models.
-In this document, we describe to approach using AWS Elastic Beanstalk.
-
-
-
-[[cloud-deployment-aws-beanstalk]]
-==== AWS Elastic Beanstalk
-As described in the official https://docs.aws.amazon.com/elasticbeanstalk/latest/dg/create_deploy_Java.html[Elastic Beanstalk Java guide], there are two main options to deploy a Java application.
-You can either use the "`Tomcat Platform`" or the "`Java SE platform`".
-
-
-
-[[cloud-deployment-aws-tomcat-platform]]
-===== Using the Tomcat Platform
-This option applies to Spring Boot projects that produce a war file.
-No special configuration is required.
-You need only follow the official guide.
-
-
-
-[[cloud-deployment-aws-java-se-platform]]
-===== Using the Java SE Platform
-This option applies to Spring Boot projects that produce a jar file and run an embedded web container.
-Elastic Beanstalk environments run an nginx instance on port 80 to proxy the actual application, running on port 5000.
-To configure it, add the following line to your `application.properties` file:
-
-[indent=0]
-----
-	server.port=5000
-----
-
-
-[TIP]
-.Upload binaries instead of sources
-====
-By default, Elastic Beanstalk uploads sources and compiles them in AWS.
-However, it is best to upload the binaries instead.
-To do so, add lines similar to the following to your `.elasticbeanstalk/config.yml` file:
-
-[source,xml,indent=0,subs="verbatim,quotes,attributes"]
-----
-	deploy:
-		artifact: target/demo-0.0.1-SNAPSHOT.jar
-----
-====
-
-[TIP]
-.Reduce costs by setting the environment type
-====
-By default an Elastic Beanstalk environment is load balanced.
-The load balancer has a significant cost.
-To avoid that cost, set the environment type to "`Single instance`", as described in https://docs.aws.amazon.com/elasticbeanstalk/latest/dg/environments-create-wizard.html#environments-create-wizard-capacity[the Amazon documentation].
-You can also create single instance environments by using the CLI and the following command:
-
-[indent=0]
-----
-	eb create -s
-----
-====
-
-
-
-[[cloud-deployment-aws-summary]]
-==== Summary
-This is one of the easiest ways to get to AWS, but there are more things to cover, such as how to integrate Elastic Beanstalk into any CI / CD tool, use the Elastic Beanstalk Maven plugin instead of the CLI, and others.
-There is a https://exampledriven.wordpress.com/2017/01/09/spring-boot-aws-elastic-beanstalk-example/[blog post] covering these topics more in detail.
-
-
-
-[[cloud-deployment-boxfuse]]
-=== Boxfuse and Amazon Web Services
-https://boxfuse.com/[Boxfuse] works by turning your Spring Boot executable jar or war into a minimal VM image that can be deployed unchanged either on VirtualBox or on AWS.
-Boxfuse comes with deep integration for Spring Boot and uses the information from your Spring Boot configuration file to automatically configure ports and health check URLs.
-Boxfuse leverages this information both for the images it produces as well as for all the resources it provisions (instances, security groups, elastic load balancers, and so on).
-
-Once you have created a https://console.boxfuse.com[Boxfuse account], connected it to your AWS account, installed the latest version of the Boxfuse Client, and ensured that the application has been built by Maven or Gradle (by using, for example, `mvn clean package`), you can deploy your Spring Boot application to AWS with a command similar to the following:
-
-[indent=0]
-----
-	$ boxfuse run myapp-1.0.jar -env=prod
-----
-
-See the https://boxfuse.com/docs/commandline/run.html[`boxfuse run` documentation] for more options.
-If there is a https://boxfuse.com/docs/commandline/#configuration[`boxfuse.conf`] file present in the current directory, it is considered.
-
-TIP: By default, Boxfuse activates a Spring profile named `boxfuse` on startup.
-If your executable jar or war contains an https://boxfuse.com/docs/payloads/springboot.html#configuration[`application-boxfuse.properties`] file, Boxfuse bases its configuration on the properties it contains.
-
-At this point, `boxfuse` creates an image for your application, uploads it, and configures and starts the necessary resources on AWS, resulting in output similar to the following example:
-
-[indent=0,subs="verbatim,quotes,attributes"]
-----
-	Fusing Image for myapp-1.0.jar ...
-	Image fused in 00:06.838s (53937 K) -> axelfontaine/myapp:1.0
-	Creating axelfontaine/myapp ...
-	Pushing axelfontaine/myapp:1.0 ...
-	Verifying axelfontaine/myapp:1.0 ...
-	Creating Elastic IP ...
-	Mapping myapp-axelfontaine.boxfuse.io to 52.28.233.167 ...
-	Waiting for AWS to create an AMI for axelfontaine/myapp:1.0 in eu-central-1 (this may take up to 50 seconds) ...
-	AMI created in 00:23.557s -> ami-d23f38cf
-	Creating security group boxfuse-sg_axelfontaine/myapp:1.0 ...
-	Launching t2.micro instance of axelfontaine/myapp:1.0 (ami-d23f38cf) in eu-central-1 ...
-	Instance launched in 00:30.306s -> i-92ef9f53
-	Waiting for AWS to boot Instance i-92ef9f53 and Payload to start at https://52.28.235.61/ ...
-	Payload started in 00:29.266s -> https://52.28.235.61/
-	Remapping Elastic IP 52.28.233.167 to i-92ef9f53 ...
-	Waiting 15s for AWS to complete Elastic IP Zero Downtime transition ...
-	Deployment completed successfully. axelfontaine/myapp:1.0 is up and running at https://myapp-axelfontaine.boxfuse.io/
-----
-
-Your application should now be up and running on AWS.
-
-See the blog post on https://boxfuse.com/blog/spring-boot-ec2.html[deploying Spring Boot apps on EC2] as well as the https://boxfuse.com/docs/payloads/springboot.html[documentation for the Boxfuse Spring Boot integration] to get started with a Maven build to run the app.
-
-
-
-[[cloud-deployment-gae]]
-=== Google Cloud
-Google Cloud has several options that can be used to launch Spring Boot applications.
-The easiest to get started with is probably App Engine, but you could also find ways to run Spring Boot in a container with Container Engine or on a virtual machine with Compute Engine.
-
-To run in App Engine, you can create a project in the UI first, which sets up a unique identifier for you and also sets up HTTP routes.
-Add a Java app to the project and leave it empty and then use the https://cloud.google.com/sdk/install[Google Cloud SDK] to push your Spring Boot app into that slot from the command line or CI build.
-
-App Engine Standard requires you to use WAR packaging.
-Follow https://github.com/GoogleCloudPlatform/java-docs-samples/tree/master/appengine-java8/springboot-helloworld/README.md[these steps] to deploy App Engine Standard application to Google Cloud.
-
-Alternatively, App Engine Flex requires you to create an `app.yaml` file to describe the resources your app requires.
-Normally, you put this file in `src/main/appengine`, and it should resemble the following file:
-
-[source,yaml,indent=0]
-----
-	service: default
-
-	runtime: java
-	env: flex
-
-	runtime_config:
-	  jdk: openjdk8
-
-	handlers:
-	- url: /.*
-	  script: this field is required, but ignored
-
-	manual_scaling:
-	  instances: 1
-
-	health_check:
-	  enable_health_check: False
-
-	env_variables:
-	  ENCRYPT_KEY: your_encryption_key_here
-----
-
-You can deploy the app (for example, with a Maven plugin) by adding the project ID to the build configuration, as shown in the following example:
-
-[source,xml,indent=0,subs="verbatim,quotes,attributes"]
-----
-	<plugin>
-		<groupId>com.google.cloud.tools</groupId>
-		<artifactId>appengine-maven-plugin</artifactId>
-		<version>1.3.0</version>
-		<configuration>
-			<project>myproject</project>
-		</configuration>
-	</plugin>
-----
-
-Then deploy with `mvn appengine:deploy` (if you need to authenticate first, the build fails).
-
-
-
-[[deployment-install]]
-== Installing Spring Boot Applications
-In addition to running Spring Boot applications by using `java -jar`, it is also possible to make fully executable applications for Unix systems.
-A fully executable jar can be executed like any other executable binary or it can be <<deployment-service,registered with `init.d` or `systemd`>>.
-This helps when installing and managing Spring Boot applications in common production environments.
-
-CAUTION: Fully executable jars work by embedding an extra script at the front of the file.
-Currently, some tools do not accept this format, so you may not always be able to use this technique.
-For example, `jar -xf` may silently fail to extract a jar or war that has been made fully executable.
-It is recommended that you make your jar or war fully executable only if you intend to execute it directly, rather than running it with `java -jar` or deploying it to a servlet container.
-
-CAUTION: A zip64-format jar file cannot be made fully executable.
-Attempting to do so will result in a jar file that is reported as corrupt when executed directly or with `java -jar`.
-A standard-format jar file that contains one or more zip64-format nested jars can be fully executable.
-
-To create a '`fully executable`' jar with Maven, use the following plugin configuration:
-
-[source,xml,indent=0,subs="verbatim,quotes,attributes"]
-----
-	<plugin>
-		<groupId>org.springframework.boot</groupId>
-		<artifactId>spring-boot-maven-plugin</artifactId>
-		<configuration>
-			<executable>true</executable>
-		</configuration>
-	</plugin>
-----
-
-The following example shows the equivalent Gradle configuration:
-
-[source,groovy,indent=0,subs="verbatim,quotes,attributes"]
-----
-	bootJar {
-		launchScript()
-	}
-----
-
-You can then run your application by typing `./my-application.jar` (where `my-application` is the name of your artifact).
-The directory containing the jar is used as your application's working directory.
-
-
-
-[[deployment-install-supported-operating-systems]]
-=== Supported Operating Systems
-The default script supports most Linux distributions and is tested on CentOS and Ubuntu.
-Other platforms, such as OS X and FreeBSD, require the use of a custom `embeddedLaunchScript`.
-
-
-
-[[deployment-service]]
-=== Unix/Linux Services
-Spring Boot application can be easily started as Unix/Linux services by using either `init.d` or `systemd`.
-
-
-
-[[deployment-initd-service]]
-==== Installation as an init.d Service (System V)
-If you configured Spring Boot's Maven or Gradle plugin to generate a <<deployment-install, fully executable jar>>, and you do not use a custom `embeddedLaunchScript`, your application can be used as an `init.d` service.
-To do so, symlink the jar to `init.d` to support the standard `start`, `stop`, `restart`, and `status` commands.
-
-The script supports the following features:
-
-* Starts the services as the user that owns the jar file
-* Tracks the application's PID by using `/var/run/<appname>/<appname>.pid`
-* Writes console logs to `/var/log/<appname>.log`
-
-Assuming that you have a Spring Boot application installed in `/var/myapp`, to install a Spring Boot application as an `init.d` service, create a symlink, as follows:
-
-[indent=0,subs="verbatim,quotes,attributes"]
-----
-	$ sudo ln -s /var/myapp/myapp.jar /etc/init.d/myapp
-----
-
-Once installed, you can start and stop the service in the usual way.
-For example, on a Debian-based system, you could start it with the following command:
-
-[indent=0,subs="verbatim,quotes,attributes"]
-----
-	$ service myapp start
-----
-
-TIP: If your application fails to start, check the log file written to `/var/log/<appname>.log` for errors.
-
-You can also flag the application to start automatically by using your standard operating system tools.
-For example, on Debian, you could use the following command:
-
-[indent=0,subs="verbatim,quotes,attributes"]
-----
-	$ update-rc.d myapp defaults <priority>
-----
-
-
-
-[[deployment-initd-service-securing]]
-===== Securing an init.d Service
-NOTE: The following is a set of guidelines on how to secure a Spring Boot application that runs as an init.d service.
-It is not intended to be an exhaustive list of everything that should be done to harden an application and the environment in which it runs.
-
-When executed as root, as is the case when root is being used to start an init.d service, the default executable script runs the application as the user specified in the `RUN_AS_USER` environment variable.
-When the environment variable is not set, the user who owns the jar file is used instead.
-You should never run a Spring Boot application as `root`, so `RUN_AS_USER` should never be root and your application's jar file should never be owned by root.
-Instead, create a specific user to run your application and set the `RUN_AS_USER` environment variable or use `chown` to make it the owner of the jar file, as shown in the following example:
-
-[indent=0,subs="verbatim,quotes,attributes"]
-----
-	$ chown bootapp:bootapp your-app.jar
-----
-
-In this case, the default executable script runs the application as the `bootapp` user.
-
-TIP: To reduce the chances of the application's user account being compromised, you should consider preventing it from using a login shell.
-For example, you can set the account's shell to `/usr/sbin/nologin`.
-
-You should also take steps to prevent the modification of your application's jar file.
-Firstly, configure its permissions so that it cannot be written and can only be read or executed by its owner, as shown in the following example:
-
-[indent=0,subs="verbatim,quotes,attributes"]
-----
-	$ chmod 500 your-app.jar
-----
-
-Second, you should also take steps to limit the damage if your application or the account that's running it is compromised.
-If an attacker does gain access, they could make the jar file writable and change its contents.
-One way to protect against this is to make it immutable by using `chattr`, as shown in the following example:
-
-[indent=0,subs="verbatim,quotes,attributes"]
-----
-	$ sudo chattr +i your-app.jar
-----
-
-This will prevent any user, including root, from modifying the jar.
-
-If root is used to control the application's service and you <<deployment-script-customization-conf-file, use a `.conf` file>> to customize its startup, the `.conf` file is read and evaluated by the root user.
-It should be secured accordingly.
-Use `chmod` so that the file can only be read by the owner and use `chown` to make root the owner, as shown in the following example:
-
-[indent=0,subs="verbatim,quotes,attributes"]
-----
-	$ chmod 400 your-app.conf
-	$ sudo chown root:root your-app.conf
-----
-
-
-
-[[deployment-systemd-service]]
-==== Installation as a systemd Service
-`systemd` is the successor of the System V init system and is now being used by many modern Linux distributions.
-Although you can continue to use `init.d` scripts with `systemd`, it is also possible to launch Spring Boot applications by using `systemd` '`service`' scripts.
-
-Assuming that you have a Spring Boot application installed in `/var/myapp`, to install a Spring Boot application as a `systemd` service, create a script named `myapp.service` and place it in `/etc/systemd/system` directory.
-The following script offers an example:
-
-[indent=0]
-----
-	[Unit]
-	Description=myapp
-	After=syslog.target
-
-	[Service]
-	User=myapp
-	ExecStart=/var/myapp/myapp.jar
-	SuccessExitStatus=143
-
-	[Install]
-	WantedBy=multi-user.target
-----
-
-IMPORTANT: Remember to change the `Description`, `User`, and `ExecStart` fields for your application.
-
-NOTE: The `ExecStart` field does not declare the script action command, which means that the `run` command is used by default.
-
-Note that, unlike when running as an `init.d` service, the user that runs the application, the PID file, and the console log file are managed by `systemd` itself and therefore must be configured by using appropriate fields in the '`service`' script.
-Consult the https://www.freedesktop.org/software/systemd/man/systemd.service.html[service unit configuration man page] for more details.
-
-To flag the application to start automatically on system boot, use the following command:
-
-[indent=0,subs="verbatim,quotes,attributes"]
-----
-	$ systemctl enable myapp.service
-----
-
-Refer to `man systemctl` for more details.
-
-
-
-[[deployment-script-customization]]
-==== Customizing the Startup Script
-The default embedded startup script written by the Maven or Gradle plugin can be customized in a number of ways.
-For most people, using the default script along with a few customizations is usually enough.
-If you find you cannot customize something that you need to, use the `embeddedLaunchScript` option to write your own file entirely.
-
-
-
-[[deployment-script-customization-when-it-written]]
-===== Customizing the Start Script when It Is Written
-It often makes sense to customize elements of the start script as it is written into the jar file.
-For example, init.d scripts can provide a "`description`".
-Since you know the description up front (and it need not change), you may as well provide it when the jar is generated.
-
-To customize written elements, use the `embeddedLaunchScriptProperties` option of the Spring Boot Maven plugin or the {spring-boot-gradle-plugin-docs}#packaging-executable-configuring-launch-script[`properties` property of the Spring Boot Gradle plugin's `launchScript`].
-
-The following property substitutions are supported with the default script:
-
-[cols="1,3,3,3"]
-|===
-| Name | Description | Gradle default | Maven default
-
-| `mode`
-| The script mode.
-| `auto`
-| `auto`
-
-| `initInfoProvides`
-| The `Provides` section of "`INIT INFO`"
-| `${task.baseName}`
-| `${project.artifactId}`
-
-| `initInfoRequiredStart`
-| `Required-Start` section of "`INIT INFO`".
-| `$remote_fs $syslog $network`
-| `$remote_fs $syslog $network`
-
-| `initInfoRequiredStop`
-| `Required-Stop` section of "`INIT INFO`".
-| `$remote_fs $syslog $network`
-| `$remote_fs $syslog $network`
-
-| `initInfoDefaultStart`
-| `Default-Start` section of "`INIT INFO`".
-| `2 3 4 5`
-| `2 3 4 5`
-
-| `initInfoDefaultStop`
-| `Default-Stop` section of "`INIT INFO`".
-| `0 1 6`
-| `0 1 6`
-
-| `initInfoShortDescription`
-| `Short-Description` section of "`INIT INFO`".
-| Single-line version of `${project.description}` (falling back to `${task.baseName}`)
-| `${project.name}`
-
-| `initInfoDescription`
-| `Description` section of "`INIT INFO`".
-| `${project.description}` (falling back to `${task.baseName}`)
-| `${project.description}` (falling back to `${project.name}`)
-
-| `initInfoChkconfig`
-| `chkconfig` section of "`INIT INFO`"
-| `2345 99 01`
-| `2345 99 01`
-
-| `confFolder`
-| The default value for `CONF_FOLDER`
-| Folder containing the jar
-| Folder containing the jar
-
-| `inlinedConfScript`
-| Reference to a file script that should be inlined in the default launch script.
-  This can be used to set environmental variables such as `JAVA_OPTS` before any external config files are loaded
-|
-|
-
-| `logFolder`
-| Default value for `LOG_FOLDER`.
-  Only valid for an `init.d` service
-|
-|
-
-| `logFilename`
-| Default value for `LOG_FILENAME`.
-  Only valid for an `init.d` service
-|
-|
-
-| `pidFolder`
-| Default value for `PID_FOLDER`.
-  Only valid for an `init.d` service
-|
-|
-
-| `pidFilename`
-| Default value for the name of the PID file in `PID_FOLDER`.
-  Only valid for an `init.d` service
-|
-|
-
-| `useStartStopDaemon`
-| Whether the `start-stop-daemon` command, when it's available, should be used to control the process
-| `true`
-| `true`
-
-| `stopWaitTime`
-| Default value for `STOP_WAIT_TIME` in seconds.
-  Only valid for an `init.d` service
-| 60
-| 60
-|===
-
-
-
-[[deployment-script-customization-when-it-runs]]
-===== Customizing a Script When It Runs
-For items of the script that need to be customized _after_ the jar has been written, you can use environment variables or a <<deployment-script-customization-conf-file, config file>>.
-
-The following environment properties are supported with the default script:
-
-[cols="1,6"]
-|===
-| Variable | Description
-
-| `MODE`
-| The "`mode`" of operation.
-  The default depends on the way the jar was built but is usually `auto` (meaning it tries to guess if it is an init script by checking if it is a symlink in a directory called `init.d`).
-  You can explicitly set it to `service` so that the `stop\|start\|status\|restart` commands work or to `run` if you want to run the script in the foreground.
-
-| `RUN_AS_USER`
-| The user that will be used to run the application.
-  When not set, the user that owns the jar file will be used.
-
-| `USE_START_STOP_DAEMON`
-| Whether the `start-stop-daemon` command, when it's available, should be used to control the process.
-  Defaults to `true`.
-
-| `PID_FOLDER`
-| The root name of the pid folder (`/var/run` by default).
-
-| `LOG_FOLDER`
-| The name of the folder in which to put log files (`/var/log` by default).
-
-| `CONF_FOLDER`
-| The name of the folder from which to read .conf files (same folder as jar-file by default).
-
-| `LOG_FILENAME`
-| The name of the log file in the `LOG_FOLDER` (`<appname>.log` by default).
-
-| `APP_NAME`
-| The name of the app.
-  If the jar is run from a symlink, the script guesses the app name.
-  If it is not a symlink or you want to explicitly set the app name, this can be useful.
-
-| `RUN_ARGS`
-| The arguments to pass to the program (the Spring Boot app).
-
-| `JAVA_HOME`
-| The location of the `java` executable is discovered by using the `PATH` by default, but you can set it explicitly if there is an executable file at `$JAVA_HOME/bin/java`.
-
-| `JAVA_OPTS`
-| Options that are passed to the JVM when it is launched.
-
-| `JARFILE`
-| The explicit location of the jar file, in case the script is being used to launch a jar that it is not actually embedded.
-
-| `DEBUG`
-| If not empty, sets the `-x` flag on the shell process, allowing you to see the logic in the script.
-
-| `STOP_WAIT_TIME`
-| The time in seconds to wait when stopping the application before forcing a shutdown (`60` by default).
-|===
-
-NOTE: The `PID_FOLDER`, `LOG_FOLDER`, and `LOG_FILENAME` variables are only valid for an `init.d` service.
-For `systemd`, the equivalent customizations are made by using the '`service`' script.
-See the https://www.freedesktop.org/software/systemd/man/systemd.service.html[service unit configuration man page] for more details.
-
-
-
-[[deployment-script-customization-conf-file]]
-With the exception of `JARFILE` and `APP_NAME`, the settings listed in the preceding section can be configured by using a `.conf` file.
-The file is expected to be next to the jar file and have the same name but suffixed with `.conf` rather than `.jar`.
-For example, a jar named `/var/myapp/myapp.jar` uses the configuration file named `/var/myapp/myapp.conf`, as shown in the following example:
-
-.myapp.conf
-[indent=0,subs="verbatim,quotes,attributes"]
-----
-	JAVA_OPTS=-Xmx1024M
-	LOG_FOLDER=/custom/log/folder
-----
-
-TIP:  If you do not like having the config file next to the jar file, you can set a `CONF_FOLDER` environment variable to customize the location of the config file.
-
-To learn about securing this file appropriately, see <<deployment-initd-service-securing,the guidelines for securing an init.d service>>.
-
-
-
-[[deployment-windows]]
-=== Microsoft Windows Services
-A Spring Boot application can be started as a Windows service by using https://github.com/kohsuke/winsw[`winsw`].
-
-A (https://github.com/snicoll-scratches/spring-boot-daemon[separately maintained sample]) describes step-by-step how you can create a Windows service for your Spring Boot application.
-
->>>>>>> 5314bda4
 
 include::deployment/cloud.adoc[]
 
