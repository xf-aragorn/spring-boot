[[build-tool-plugins]]
= Build Tool Plugins
include::attributes.adoc[]

Spring Boot provides build tool plugins for Maven and Gradle.
The plugins offer a variety of features, including the packaging of executable jars.
This section provides more details on both plugins as well as some help should you need to extend an unsupported build system.
If you are just getting started, you might want to read "`<<using-spring-boot.adoc#using-boot-build-systems>>`" from the "`<<using-spring-boot.adoc#using-boot>>`" section first.



[[build-tool-plugins-maven-plugin]]
== Spring Boot Maven Plugin
<<<<<<< HEAD
The Spring Boot Maven Plugin provides Spring Boot support in Maven, letting you package executable jar or war archives and run an application "`in-place`".
=======
The {spring-boot-maven-plugin-docs}[Spring Boot Maven Plugin] provides Spring Boot support in Maven, letting you package executable jar or war archives and run an application "`in-place`".
>>>>>>> 7f9d143e
To use it, you must use Maven 3.2 (or later).

NOTE: See the {spring-boot-maven-plugin-docs}[Spring Boot Maven Plugin Site] for complete plugin documentation.



[[build-tool-plugins-include-maven-plugin]]
=== Including the Plugin
To use the Spring Boot Maven Plugin, include the appropriate XML in the `plugins` section of your `pom.xml`, as shown in the following example:

[source,xml,indent=0,subs="verbatim,attributes"]
----
	<?xml version="1.0" encoding="UTF-8"?>
	<project xmlns="http://maven.apache.org/POM/4.0.0" xmlns:xsi="http://www.w3.org/2001/XMLSchema-instance"
		xsi:schemaLocation="http://maven.apache.org/POM/4.0.0 https://maven.apache.org/xsd/maven-4.0.0.xsd">
		<modelVersion>4.0.0</modelVersion>
		<!-- ... -->
		<build>
			<plugins>
				<plugin>
					<groupId>org.springframework.boot</groupId>
					<artifactId>spring-boot-maven-plugin</artifactId>
					<version>{spring-boot-version}</version>
					<executions>
						<execution>
							<goals>
								<goal>repackage</goal>
							</goals>
						</execution>
					</executions>
				</plugin>
			</plugins>
		</build>
	</project>
----

The preceding configuration repackages a jar or war that is built during the `package` phase of the Maven lifecycle.
The following example shows both the repackaged jar as well as the original jar in the `target` directory:

[indent=0]
----
	$ mvn package
	$ ls target/*.jar
	target/myproject-1.0.0.jar target/myproject-1.0.0.jar.original
----


If you do not include the `<execution/>` configuration, as shown in the prior example, you can run the plugin on its own (but only if the package goal is used as well), as shown in the following example:

[indent=0]
----
	$ mvn package spring-boot:repackage
	$ ls target/*.jar
	target/myproject-1.0.0.jar target/myproject-1.0.0.jar.original
----

If you use a milestone or snapshot release, you also need to add the appropriate `pluginRepository` elements, as shown in the following listing:

[source,xml,indent=0,subs="verbatim,attributes"]
----
	<pluginRepositories>
		<pluginRepository>
			<id>spring-snapshots</id>
			<url>https://repo.spring.io/snapshot</url>
		</pluginRepository>
		<pluginRepository>
			<id>spring-milestones</id>
			<url>https://repo.spring.io/milestone</url>
		</pluginRepository>
	</pluginRepositories>
----



[[build-tool-plugins-maven-packaging]]
=== Packaging Executable Jar and War Files
Once `spring-boot-maven-plugin` has been included in your `pom.xml`, it automatically tries to rewrite archives to make them executable by using the `spring-boot:repackage` goal.
You should configure your project to build a jar or war (as appropriate) by using the usual `packaging` element, as shown in the following example:

[source,xml,indent=0,subs="verbatim,attributes"]
----
	<?xml version="1.0" encoding="UTF-8"?>
	<project xmlns="http://maven.apache.org/POM/4.0.0" xmlns:xsi="http://www.w3.org/2001/XMLSchema-instance"
		xsi:schemaLocation="http://maven.apache.org/POM/4.0.0 https://maven.apache.org/xsd/maven-4.0.0.xsd">
		<!-- ... -->
		<packaging>jar</packaging>
		<!-- ... -->
	</project>
----

Your existing archive is enhanced by Spring Boot during the `package` phase.
The main class that you want to launch can be specified either by using a configuration option, as shown below, or by adding a `Main-Class` attribute to the manifest.
If you do not specify a main class, the plugin searches for a class with a `public static void main(String[] args)` method.

[source,xml,indent=0,subs="verbatim,attributes"]
----
	<plugin>
		<groupId>org.springframework.boot</groupId>
		<artifactId>spring-boot-maven-plugin</artifactId>
		<configuration>
			<mainClass>com.example.app.Main</mainClass>
		</configuration>
	</plugin>
----


To build and run a project artifact, you can type the following:

[indent=0]
----
	$ mvn package
	$ java -jar target/mymodule-0.0.1-SNAPSHOT.jar
----

To build a war file that is both executable and deployable into an external container, you need to mark the embedded container dependencies as "`provided`", as shown in the following example:

[source,xml,indent=0,subs="verbatim,attributes"]
----
	<?xml version="1.0" encoding="UTF-8"?>
	<project xmlns="http://maven.apache.org/POM/4.0.0" xmlns:xsi="http://www.w3.org/2001/XMLSchema-instance"
		xsi:schemaLocation="http://maven.apache.org/POM/4.0.0 https://maven.apache.org/xsd/maven-4.0.0.xsd">
		<!-- ... -->
		<packaging>war</packaging>
		<!-- ... -->
		<dependencies>
			<dependency>
				<groupId>org.springframework.boot</groupId>
				<artifactId>spring-boot-starter-web</artifactId>
			</dependency>
			<dependency>
				<groupId>org.springframework.boot</groupId>
				<artifactId>spring-boot-starter-tomcat</artifactId>
				<scope>provided</scope>
			</dependency>
			<!-- ... -->
		</dependencies>
	</project>
----

TIP: See the "`<<howto-create-a-deployable-war-file>>`" section for more details on how to create a deployable war file.

Advanced configuration options and examples are available in the {spring-boot-maven-plugin-docs}[plugin info page].



[[build-tool-plugins-gradle-plugin]]
== Spring Boot Gradle Plugin
The Spring Boot Gradle Plugin provides Spring Boot support in Gradle, letting you package executable jar or war archives, run Spring Boot applications, and use the dependency management provided by `spring-boot-dependencies`.
It requires Gradle 5.x (4.10 is also supported but this support is deprecated and will be removed in a future release).
Please refer to the plugin's documentation to learn more:

* Reference ({spring-boot-gradle-plugin-docs}[HTML] and {spring-boot-gradle-plugin-pdfdocs}[PDF])
* {spring-boot-gradle-plugin-api}[API]



[[build-tool-plugins-antlib]]
== Spring Boot AntLib Module
The Spring Boot AntLib module provides basic Spring Boot support for Apache Ant.
You can use the module to create executable jars.
To use the module, you need to declare an additional `spring-boot` namespace in your `build.xml`, as shown in the following example:

[source,xml,indent=0]
----
	<project xmlns:ivy="antlib:org.apache.ivy.ant"
		xmlns:spring-boot="antlib:org.springframework.boot.ant"
		name="myapp" default="build">
		...
	</project>
----

You need to remember to start Ant using the `-lib` option, as shown in the following example:

[indent=0,subs="verbatim,quotes,attributes"]
----
	$ ant -lib <folder containing spring-boot-antlib-{spring-boot-version}.jar>
----

TIP: The "`Using Spring Boot`" section includes a more complete example of <<using-spring-boot.adoc#using-boot-ant, using Apache Ant with `spring-boot-antlib`>>.



[[spring-boot-ant-tasks]]
=== Spring Boot Ant Tasks
Once the `spring-boot-antlib` namespace has been declared, the following additional tasks are available:

* <<spring-boot-ant-exejar>>
* <<spring-boot-ant-findmainclass>>



[[spring-boot-ant-exejar]]
==== `spring-boot:exejar`
You can use the `exejar` task to create a Spring Boot executable jar.
The following attributes are supported by the task:

[cols="1,2,2"]
|====
| Attribute | Description | Required

| `destfile`
| The destination jar file to create
| Yes

| `classes`
| The root directory of Java class files
| Yes

| `start-class`
| The main application class to run
| No _(the default is the first class found that declares a `main` method)_
|====

The following nested elements can be used with the task:

[cols="1,4"]
|====
| Element | Description

| `resources`
| One or more {ant-docs}/Types/resources.html#collection[Resource Collections] describing a set of {ant-docs}/Types/resources.html[Resources] that should be added to the content of the created +jar+ file.

| `lib`
| One or more {ant-docs}/Types/resources.html#collection[Resource Collections] that should be added to the set of jar libraries that make up the runtime dependency classpath of the application.
|====




[[spring-boot-ant-exejar-examples]]
==== Examples
This section shows two examples of Ant tasks.

.Specify +start-class+
[source,xml,indent=0]
----
	<spring-boot:exejar destfile="target/my-application.jar"
			classes="target/classes" start-class="com.example.MyApplication">
		<resources>
			<fileset dir="src/main/resources" />
		</resources>
		<lib>
			<fileset dir="lib" />
		</lib>
	</spring-boot:exejar>
----

.Detect +start-class+
[source,xml,indent=0]
----
	<exejar destfile="target/my-application.jar" classes="target/classes">
		<lib>
			<fileset dir="lib" />
		</lib>
	</exejar>
----



[[spring-boot-ant-findmainclass]]
=== `spring-boot:findmainclass`
The `findmainclass` task is used internally by `exejar` to locate a class declaring a `main`.
If necessary, you can also use this task directly in your build.
The following attributes are supported:

[cols="1,2,2"]
|====
| Attribute | Description | Required

| `classesroot`
| The root directory of Java class files
| Yes _(unless `mainclass` is specified)_

| `mainclass`
| Can be used to short-circuit the `main` class search
| No

| `property`
| The Ant property that should be set with the result
| No _(result will be logged if unspecified)_
|====



[[spring-boot-ant-findmainclass-examples]]
==== Examples
This section contains three examples of using `findmainclass`.

.Find and log
[source,xml,indent=0]
----
	<findmainclass classesroot="target/classes" />
----

.Find and set
[source,xml,indent=0]
----
	<findmainclass classesroot="target/classes" property="main-class" />
----

.Override and set
[source,xml,indent=0]
----
	<findmainclass mainclass="com.example.MainClass" property="main-class" />
----



[[build-tool-plugins-other-build-systems]]
== Supporting Other Build Systems
If you want to use a build tool other than Maven, Gradle, or Ant, you likely need to develop your own plugin.
Executable jars need to follow a specific format and certain entries need to be written in an uncompressed form (see the "`<<appendix.adoc#executable-jar, executable jar format>>`" section in the appendix for details).

The Spring Boot Maven and Gradle plugins both make use of `spring-boot-loader-tools` to actually generate jars.
If you need to, you may use this library directly.



[[build-tool-plugins-repackaging-archives]]
=== Repackaging Archives
To repackage an existing archive so that it becomes a self-contained executable archive, use `org.springframework.boot.loader.tools.Repackager`.
The `Repackager` class takes a single constructor argument that refers to an existing jar or war archive.
Use one of the two available `repackage()` methods to either replace the original file or write to a new destination.
Various settings can also be configured on the repackager before it is run.



[[build-tool-plugins-nested-libraries]]
=== Nested Libraries
When repackaging an archive, you can include references to dependency files by using the `org.springframework.boot.loader.tools.Libraries` interface.
We do not provide any concrete implementations of `Libraries` here as they are usually build-system-specific.

If your archive already includes libraries, you can use `Libraries.NONE`.



[[build-tool-plugins-find-a-main-class]]
=== Finding a Main Class
If you do not use `Repackager.setMainClass()` to specify a main class, the repackager uses https://asm.ow2.org/[ASM] to read class files and tries to find a suitable class with a `public static void main(String[] args)` method.
An exception is thrown if more than one candidate is found.



[[build-tool-plugins-repackage-implementation]]
=== Example Repackage Implementation
The following example shows a typical repackage implementation:

[source,java,indent=0]
----
	Repackager repackager = new Repackager(sourceJarFile);
	repackager.setBackupSource(false);
	repackager.repackage(new Libraries() {
				@Override
				public void doWithLibraries(LibraryCallback callback) throws IOException {
					// Build system specific implementation, callback for each dependency
					// callback.library(new Library(nestedFile, LibraryScope.COMPILE));
				}
			});
----



[[build-tool-plugins-whats-next]]
== What to Read Next
<<<<<<< HEAD
If you are interested in how the build tool plugins work, you can look at the {github-code}/spring-boot-project/spring-boot-tools[`spring-boot-tools`] module on GitHub.
More technical details of the executable jar format are covered in <<appendix.adoc#executable-jar,the appendix>>.
=======
If you are interested in how the build tool plugins work, you can look at the {spring-boot-code}/spring-boot-project/spring-boot-tools[`spring-boot-tools`] module on GitHub.
More technical details of the executable jar format are covered in <<appendix-executable-jar-format.adoc#executable-jar,the appendix>>.
>>>>>>> 7f9d143e

If you have specific build-related questions, you can check out the "`<<howto.adoc#howto, how-to>>`" guides.<|MERGE_RESOLUTION|>--- conflicted
+++ resolved
@@ -11,11 +11,7 @@
 
 [[build-tool-plugins-maven-plugin]]
 == Spring Boot Maven Plugin
-<<<<<<< HEAD
 The Spring Boot Maven Plugin provides Spring Boot support in Maven, letting you package executable jar or war archives and run an application "`in-place`".
-=======
-The {spring-boot-maven-plugin-docs}[Spring Boot Maven Plugin] provides Spring Boot support in Maven, letting you package executable jar or war archives and run an application "`in-place`".
->>>>>>> 7f9d143e
 To use it, you must use Maven 3.2 (or later).
 
 NOTE: See the {spring-boot-maven-plugin-docs}[Spring Boot Maven Plugin Site] for complete plugin documentation.
@@ -380,12 +376,7 @@
 
 [[build-tool-plugins-whats-next]]
 == What to Read Next
-<<<<<<< HEAD
-If you are interested in how the build tool plugins work, you can look at the {github-code}/spring-boot-project/spring-boot-tools[`spring-boot-tools`] module on GitHub.
+If you are interested in how the build tool plugins work, you can look at the {spring-boot-code}/spring-boot-project/spring-boot-tools[`spring-boot-tools`] module on GitHub.
 More technical details of the executable jar format are covered in <<appendix.adoc#executable-jar,the appendix>>.
-=======
-If you are interested in how the build tool plugins work, you can look at the {spring-boot-code}/spring-boot-project/spring-boot-tools[`spring-boot-tools`] module on GitHub.
-More technical details of the executable jar format are covered in <<appendix-executable-jar-format.adoc#executable-jar,the appendix>>.
->>>>>>> 7f9d143e
 
 If you have specific build-related questions, you can check out the "`<<howto.adoc#howto, how-to>>`" guides.