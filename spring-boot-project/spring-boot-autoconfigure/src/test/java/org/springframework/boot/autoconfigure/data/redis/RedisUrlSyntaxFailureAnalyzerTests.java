/*
<<<<<<< HEAD
 * Copyright 2012-2022 the original author or authors.
=======
 * Copyright 2012-2023 the original author or authors.
>>>>>>> df5898a1
 *
 * Licensed under the Apache License, Version 2.0 (the "License");
 * you may not use this file except in compliance with the License.
 * You may obtain a copy of the License at
 *
 *      https://www.apache.org/licenses/LICENSE-2.0
 *
 * Unless required by applicable law or agreed to in writing, software
 * distributed under the License is distributed on an "AS IS" BASIS,
 * WITHOUT WARRANTIES OR CONDITIONS OF ANY KIND, either express or implied.
 * See the License for the specific language governing permissions and
 * limitations under the License.
 */

package org.springframework.boot.autoconfigure.data.redis;

import org.junit.jupiter.api.Test;

import org.springframework.boot.diagnostics.FailureAnalysis;

import static org.assertj.core.api.Assertions.assertThat;

/**
 * Tests for {@link RedisUrlSyntaxFailureAnalyzer}.
 *
 * @author Scott Frederick
 */
class RedisUrlSyntaxFailureAnalyzerTests {

	@Test
	void analyzeInvalidUrlSyntax() {
		RedisUrlSyntaxException exception = new RedisUrlSyntaxException("redis://invalid");
		FailureAnalysis analysis = new RedisUrlSyntaxFailureAnalyzer().analyze(exception);
		assertThat(analysis.getDescription()).contains("The URL 'redis://invalid' is not valid");
		assertThat(analysis.getAction()).contains("Review the value of the property 'spring.data.redis.url'");
	}

	@Test
	void analyzeRedisHttpUrl() {
		RedisUrlSyntaxException exception = new RedisUrlSyntaxException("http://127.0.0.1:26379/mymaster");
		FailureAnalysis analysis = new RedisUrlSyntaxFailureAnalyzer().analyze(exception);
		assertThat(analysis.getDescription()).contains("The URL 'http://127.0.0.1:26379/mymaster' is not valid")
			.contains("The scheme 'http' is not supported");
		assertThat(analysis.getAction()).contains("Use the scheme 'redis://' for insecure or 'rediss://' for secure");
	}

	@Test
	void analyzeRedisSentinelUrl() {
		RedisUrlSyntaxException exception = new RedisUrlSyntaxException(
				"redis-sentinel://username:password@127.0.0.1:26379,127.0.0.1:26380/mymaster");
		FailureAnalysis analysis = new RedisUrlSyntaxFailureAnalyzer().analyze(exception);
		assertThat(analysis.getDescription()).contains(
				"The URL 'redis-sentinel://username:password@127.0.0.1:26379,127.0.0.1:26380/mymaster' is not valid")
<<<<<<< HEAD
				.contains("The scheme 'redis-sentinel' is not supported");
		assertThat(analysis.getAction()).contains("Use spring.data.redis.sentinel properties");
=======
			.contains("The scheme 'redis-sentinel' is not supported");
		assertThat(analysis.getAction()).contains("Use spring.redis.sentinel properties");
>>>>>>> df5898a1
	}

	@Test
	void analyzeRedisSocketUrl() {
		RedisUrlSyntaxException exception = new RedisUrlSyntaxException("redis-socket:///redis/redis.sock");
		FailureAnalysis analysis = new RedisUrlSyntaxFailureAnalyzer().analyze(exception);
		assertThat(analysis.getDescription()).contains("The URL 'redis-socket:///redis/redis.sock' is not valid")
			.contains("The scheme 'redis-socket' is not supported");
		assertThat(analysis.getAction()).contains("Configure the appropriate Spring Data Redis connection beans");
	}

}<|MERGE_RESOLUTION|>--- conflicted
+++ resolved
@@ -1,9 +1,5 @@
 /*
-<<<<<<< HEAD
- * Copyright 2012-2022 the original author or authors.
-=======
  * Copyright 2012-2023 the original author or authors.
->>>>>>> df5898a1
  *
  * Licensed under the Apache License, Version 2.0 (the "License");
  * you may not use this file except in compliance with the License.
@@ -57,13 +53,8 @@
 		FailureAnalysis analysis = new RedisUrlSyntaxFailureAnalyzer().analyze(exception);
 		assertThat(analysis.getDescription()).contains(
 				"The URL 'redis-sentinel://username:password@127.0.0.1:26379,127.0.0.1:26380/mymaster' is not valid")
-<<<<<<< HEAD
-				.contains("The scheme 'redis-sentinel' is not supported");
+			.contains("The scheme 'redis-sentinel' is not supported");
 		assertThat(analysis.getAction()).contains("Use spring.data.redis.sentinel properties");
-=======
-			.contains("The scheme 'redis-sentinel' is not supported");
-		assertThat(analysis.getAction()).contains("Use spring.redis.sentinel properties");
->>>>>>> df5898a1
 	}
 
 	@Test
