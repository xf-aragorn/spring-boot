--- conflicted
+++ resolved
@@ -51,18 +51,11 @@
 
 	@Test
 	public void liquibaseReportIsReturned() {
-<<<<<<< HEAD
 		this.contextRunner.withUserConfiguration(Config.class).run((context) -> {
-			Map<String, LiquibaseBean> liquibaseBeans = context
-					.getBean(LiquibaseEndpoint.class).liquibaseBeans().getContexts()
-					.get(context.getId()).getLiquibaseBeans();
+			Map<String, LiquibaseBean> liquibaseBeans = context.getBean(LiquibaseEndpoint.class).liquibaseBeans()
+					.getContexts().get(context.getId()).getLiquibaseBeans();
 			assertThat(liquibaseBeans.get("liquibase").getChangeSets()).hasSize(1);
 		});
-=======
-		this.contextRunner.withUserConfiguration(Config.class)
-				.run((context) -> assertThat(context.getBean(LiquibaseEndpoint.class).liquibaseBeans().getContexts()
-						.get(context.getId()).getLiquibaseBeans()).hasSize(1));
->>>>>>> c6c139d9
 	}
 
 	@Test
@@ -70,32 +63,23 @@
 		this.contextRunner.withUserConfiguration(Config.class)
 				.withPropertyValues("spring.liquibase.default-schema=CUSTOMSCHEMA",
 						"spring.datasource.schema=classpath:/db/create-custom-schema.sql")
-<<<<<<< HEAD
 				.run((context) -> {
-					Map<String, LiquibaseBean> liquibaseBeans = context
-							.getBean(LiquibaseEndpoint.class).liquibaseBeans()
-							.getContexts().get(context.getId()).getLiquibaseBeans();
-					assertThat(liquibaseBeans.get("liquibase").getChangeSets())
-							.hasSize(1);
+					Map<String, LiquibaseBean> liquibaseBeans = context.getBean(LiquibaseEndpoint.class)
+							.liquibaseBeans().getContexts().get(context.getId()).getLiquibaseBeans();
+					assertThat(liquibaseBeans.get("liquibase").getChangeSets()).hasSize(1);
 				});
 	}
 
 	@Test
 	public void invokeWithCustomTables() {
-		this.contextRunner.withUserConfiguration(Config.class).withPropertyValues(
-				"spring.liquibase.database-change-log-lock-table=liquibase_database_changelog_lock",
-				"spring.liquibase.database-change-log-table=liquibase_database_changelog")
+		this.contextRunner.withUserConfiguration(Config.class)
+				.withPropertyValues("spring.liquibase.database-change-log-lock-table=liquibase_database_changelog_lock",
+						"spring.liquibase.database-change-log-table=liquibase_database_changelog")
 				.run((context) -> {
-					Map<String, LiquibaseBean> liquibaseBeans = context
-							.getBean(LiquibaseEndpoint.class).liquibaseBeans()
-							.getContexts().get(context.getId()).getLiquibaseBeans();
-					assertThat(liquibaseBeans.get("liquibase").getChangeSets())
-							.hasSize(1);
+					Map<String, LiquibaseBean> liquibaseBeans = context.getBean(LiquibaseEndpoint.class)
+							.liquibaseBeans().getContexts().get(context.getId()).getLiquibaseBeans();
+					assertThat(liquibaseBeans.get("liquibase").getChangeSets()).hasSize(1);
 				});
-=======
-				.run((context) -> assertThat(context.getBean(LiquibaseEndpoint.class).liquibaseBeans().getContexts()
-						.get(context.getId()).getLiquibaseBeans()).hasSize(1));
->>>>>>> c6c139d9
 	}
 
 	@Test
