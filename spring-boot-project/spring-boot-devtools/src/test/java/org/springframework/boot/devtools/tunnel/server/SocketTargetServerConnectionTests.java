--- conflicted
+++ resolved
@@ -1,9 +1,5 @@
 /*
-<<<<<<< HEAD
- * Copyright 2012-2022 the original author or authors.
-=======
  * Copyright 2012-2023 the original author or authors.
->>>>>>> df5898a1
  *
  * Licensed under the Apache License, Version 2.0 (the "License");
  * you may not use this file except in compliance with the License.
@@ -79,26 +75,16 @@
 	void timeout() throws Exception {
 		this.server.delay(1000);
 		this.server.start();
-<<<<<<< HEAD
 		try (ByteChannel channel = this.connection.open(10)) {
 			long startTime = System.currentTimeMillis();
 			assertThatExceptionOfType(SocketTimeoutException.class)
-					.isThrownBy(() -> channel.read(ByteBuffer.allocate(5))).satisfies((ex) -> {
-						long runTime = System.currentTimeMillis() - startTime;
-						assertThat(runTime).isGreaterThanOrEqualTo(10L);
-						assertThat(runTime).isLessThan(10000L);
-					});
+				.isThrownBy(() -> channel.read(ByteBuffer.allocate(5)))
+				.satisfies((ex) -> {
+					long runTime = System.currentTimeMillis() - startTime;
+					assertThat(runTime).isGreaterThanOrEqualTo(10L);
+					assertThat(runTime).isLessThan(10000L);
+				});
 		}
-=======
-		ByteChannel channel = this.connection.open(10);
-		long startTime = System.currentTimeMillis();
-		assertThatExceptionOfType(SocketTimeoutException.class).isThrownBy(() -> channel.read(ByteBuffer.allocate(5)))
-			.satisfies((ex) -> {
-				long runTime = System.currentTimeMillis() - startTime;
-				assertThat(runTime).isGreaterThanOrEqualTo(10L);
-				assertThat(runTime).isLessThan(10000L);
-			});
->>>>>>> df5898a1
 	}
 
 	static class MockServer {
