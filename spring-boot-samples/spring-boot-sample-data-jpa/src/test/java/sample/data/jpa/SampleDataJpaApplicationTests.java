--- conflicted
+++ resolved
@@ -42,11 +42,7 @@
  * @author Dave Syer
  */
 // Enable JMX so we can test the MBeans (you can't do this in a properties file)
-<<<<<<< HEAD
 @SpringBootTest(properties = "spring.jmx.enabled:true")
-=======
-@SpringBootTest(properties = { "spring.jmx.enabled:true", "spring.datasource.jmx-enabled:true" })
->>>>>>> 24925c3d
 @ActiveProfiles("scratch")
 // Separate profile for web tests to avoid clashing databases
 class SampleDataJpaApplicationTests {
