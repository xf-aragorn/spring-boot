/*
 * Copyright 2012-2015 the original author or authors.
 *
 * Licensed under the Apache License, Version 2.0 (the "License");
 * you may not use this file except in compliance with the License.
 * You may obtain a copy of the License at
 *
 *      http://www.apache.org/licenses/LICENSE-2.0
 *
 * Unless required by applicable law or agreed to in writing, software
 * distributed under the License is distributed on an "AS IS" BASIS,
 * WITHOUT WARRANTIES OR CONDITIONS OF ANY KIND, either express or implied.
 * See the License for the specific language governing permissions and
 * limitations under the License.
 */

package org.springframework.boot.bind;

import java.util.Collection;
import java.util.LinkedHashMap;
import java.util.Map;
import java.util.concurrent.ConcurrentHashMap;
import java.util.regex.Pattern;

import org.springframework.beans.MutablePropertyValues;
import org.springframework.beans.PropertyValue;
import org.springframework.beans.PropertyValues;
import org.springframework.core.env.CompositePropertySource;
import org.springframework.core.env.EnumerablePropertySource;
import org.springframework.core.env.PropertySource;
import org.springframework.core.env.PropertySources;
import org.springframework.core.env.PropertySourcesPropertyResolver;
import org.springframework.util.Assert;
import org.springframework.validation.DataBinder;

/**
 * A {@link PropertyValues} implementation backed by a {@link PropertySources}, bridging
 * the two abstractions and allowing (for instance) a regular {@link DataBinder} to be
 * used with the latter.
 *
 * @author Dave Syer
 * @author Phillip Webb
 */
public class PropertySourcesPropertyValues implements PropertyValues {

<<<<<<< HEAD
	private final PropertySources propertySources;

	private final Map<String, PropertyValue> propertyValues = new LinkedHashMap<String, PropertyValue>();

	private final Collection<String> nonEnumerableFallbackNames;

	private final PropertyNamePatternsMatcher includes;
=======
	private static final Collection<String> PATTERN_MATCHED_PROPERTY_SOURCES = Arrays
			.asList(StandardEnvironment.SYSTEM_ENVIRONMENT_PROPERTY_SOURCE_NAME,
					StandardEnvironment.SYSTEM_PROPERTIES_PROPERTY_SOURCE_NAME);
>>>>>>> 86d5c192

	private static final Pattern COLLECTION_PROPERTY = Pattern.compile("\\[(\\d+)\\]");

	private final PropertySources propertySources;

	private final Map<String, PropertyValue> propertyValues = new LinkedHashMap<String, PropertyValue>();

	private final ConcurrentHashMap<String, PropertySource<?>> collectionOwners = new ConcurrentHashMap<String, PropertySource<?>>();

	/**
	 * Create a new PropertyValues from the given PropertySources.
	 * @param propertySources a PropertySources instance
	 */
	public PropertySourcesPropertyValues(PropertySources propertySources) {
		this(propertySources, (Collection<String>) null, PropertyNamePatternsMatcher.ALL);
	}

	/**
	 * Create a new PropertyValues from the given PropertySources.
	 * @param propertySources a PropertySources instance
	 * @param includePatterns property name patterns to include from system properties and
	 * environment variables
	 * @param nonEnumerableFallbackNames the property names to try in lieu of an
	 * {@link EnumerablePropertySource}.
	 */
	public PropertySourcesPropertyValues(PropertySources propertySources,
			Collection<String> includePatterns,
			Collection<String> nonEnumerableFallbackNames) {
		this(propertySources, nonEnumerableFallbackNames,
				new PatternPropertyNamePatternsMatcher(includePatterns));
	}

	/**
	 * Create a new PropertyValues from the given PropertySources.
	 * @param propertySources a PropertySources instance
	 * @param nonEnumerableFallbackNames the property names to try in lieu of an
	 * {@link EnumerablePropertySource}.
	 * @param includes the property name patterns to include
	 */
	PropertySourcesPropertyValues(PropertySources propertySources,
			Collection<String> nonEnumerableFallbackNames,
			PropertyNamePatternsMatcher includes) {
		Assert.notNull(propertySources, "PropertySources must not be null");
		Assert.notNull(includes, "Includes must not be null");
		this.propertySources = propertySources;
		this.nonEnumerableFallbackNames = nonEnumerableFallbackNames;
		this.includes = includes;
		PropertySourcesPropertyResolver resolver = new PropertySourcesPropertyResolver(
				propertySources);
		for (PropertySource<?> source : propertySources) {
			processPropertySource(source, resolver);
		}
	}

	private void processPropertySource(PropertySource<?> source,
			PropertySourcesPropertyResolver resolver) {
		if (source instanceof CompositePropertySource) {
			processCompositePropertySource((CompositePropertySource) source, resolver);
		}
		else if (source instanceof EnumerablePropertySource) {
			processEnumerablePropertySource((EnumerablePropertySource<?>) source,
					resolver, this.includes);
		}
		else {
			processNonEnumerablePropertySource(source, resolver);
		}
	}

	private void processCompositePropertySource(CompositePropertySource source,
			PropertySourcesPropertyResolver resolver) {
		for (PropertySource<?> nested : source.getPropertySources()) {
			processPropertySource(nested, resolver);
		}
	}

	private void processEnumerablePropertySource(EnumerablePropertySource<?> source,
			PropertySourcesPropertyResolver resolver, PropertyNamePatternsMatcher includes) {
		if (source.getPropertyNames().length > 0) {
			for (String propertyName : source.getPropertyNames()) {
<<<<<<< HEAD
				if (includes.matches(propertyName)) {
					Object value = getEnumerableProperty(source, resolver, propertyName);
					putIfAbsent(propertyName, value, source);
				}
=======
				if (PropertySourcesPropertyValues.PATTERN_MATCHED_PROPERTY_SOURCES
						.contains(source.getName()) && !includes.matches(propertyName)) {
					continue;
				}
				Object value = getEnumerableProperty(source, resolver, propertyName);
				putIfAbsent(propertyName, value, source);
>>>>>>> 86d5c192
			}
		}
	}

	private Object getEnumerableProperty(EnumerablePropertySource<?> source,
			PropertySourcesPropertyResolver resolver, String propertyName) {
		try {
			return resolver.getProperty(propertyName, Object.class);
		}
		catch (RuntimeException ex) {
			// Probably could not resolve placeholders, ignore it here
			return source.getProperty(propertyName);
		}
	}

	private void processNonEnumerablePropertySource(PropertySource<?> source,
			PropertySourcesPropertyResolver resolver) {
		// We can only do exact matches for non-enumerable property names, but
		// that's better than nothing...
		if (this.nonEnumerableFallbackNames == null) {
			return;
		}
		for (String propertyName : this.nonEnumerableFallbackNames) {
			if (!source.containsProperty(propertyName)) {
				continue;
			}
			Object value = null;
			try {
				value = resolver.getProperty(propertyName, Object.class);
			}
			catch (RuntimeException ex) {
				// Probably could not convert to Object, weird, but ignoreable
			}
			if (value == null) {
				value = source.getProperty(propertyName.toUpperCase());
			}
<<<<<<< HEAD
			putIfAbsent(propertyName, value, source);
=======
			if (putIfAbsent(propertyName, value, source) != null) {
				continue;
			}
>>>>>>> 86d5c192
		}
	}

	@Override
	public PropertyValue[] getPropertyValues() {
		Collection<PropertyValue> values = this.propertyValues.values();
		return values.toArray(new PropertyValue[values.size()]);
	}

	@Override
	public PropertyValue getPropertyValue(String propertyName) {
		PropertyValue propertyValue = this.propertyValues.get(propertyName);
		if (propertyValue != null) {
			return propertyValue;
		}
		for (PropertySource<?> source : this.propertySources) {
			Object value = source.getProperty(propertyName);
			propertyValue = putIfAbsent(propertyName, value, source);
			if (propertyValue != null) {
<<<<<<< HEAD
=======
				return propertyValue;
			}
		}
		return null;
	}

	private PropertyValue putIfAbsent(String propertyName, Object value,
			PropertySource<?> source) {
		if (value != null && !this.propertyValues.containsKey(propertyName)) {
			PropertySource<?> collectionOwner = this.collectionOwners.putIfAbsent(
					COLLECTION_PROPERTY.matcher(propertyName).replaceAll("[]"), source);
			if (collectionOwner == null || collectionOwner == source) {
				this.collectionOwners.get(this.collectionOwners);
				PropertyValue propertyValue = new PropertyValue(propertyName, value);
				this.propertyValues.put(propertyName, propertyValue);
>>>>>>> 86d5c192
				return propertyValue;
			}
		}
		return null;
	}

	private PropertyValue putIfAbsent(String propertyName, Object value,
			PropertySource<?> source) {
		if (value != null && !this.propertyValues.containsKey(propertyName)) {
			PropertyValue propertyValue = new OriginCapablePropertyValue(propertyName,
					value, propertyName, source);
			this.propertyValues.put(propertyName, propertyValue);
			return propertyValue;
		}
		return null;
	}

	@Override
	public PropertyValues changesSince(PropertyValues old) {
		MutablePropertyValues changes = new MutablePropertyValues();
		// for each property value in the new set
		for (PropertyValue newValue : getPropertyValues()) {
			// if there wasn't an old one, add it
			PropertyValue oldValue = old.getPropertyValue(newValue.getName());
			if (oldValue == null || !oldValue.equals(newValue)) {
				changes.addPropertyValue(newValue);
			}
		}
		return changes;
	}

	@Override
	public boolean contains(String propertyName) {
		return getPropertyValue(propertyName) != null;
	}

	@Override
	public boolean isEmpty() {
		return this.propertyValues.isEmpty();
	}

}<|MERGE_RESOLUTION|>--- conflicted
+++ resolved
@@ -43,23 +43,13 @@
  */
 public class PropertySourcesPropertyValues implements PropertyValues {
 
-<<<<<<< HEAD
+	private static final Pattern COLLECTION_PROPERTY = Pattern.compile("\\[(\\d+)\\]");
+
 	private final PropertySources propertySources;
 
-	private final Map<String, PropertyValue> propertyValues = new LinkedHashMap<String, PropertyValue>();
-
 	private final Collection<String> nonEnumerableFallbackNames;
 
 	private final PropertyNamePatternsMatcher includes;
-=======
-	private static final Collection<String> PATTERN_MATCHED_PROPERTY_SOURCES = Arrays
-			.asList(StandardEnvironment.SYSTEM_ENVIRONMENT_PROPERTY_SOURCE_NAME,
-					StandardEnvironment.SYSTEM_PROPERTIES_PROPERTY_SOURCE_NAME);
->>>>>>> 86d5c192
-
-	private static final Pattern COLLECTION_PROPERTY = Pattern.compile("\\[(\\d+)\\]");
-
-	private final PropertySources propertySources;
 
 	private final Map<String, PropertyValue> propertyValues = new LinkedHashMap<String, PropertyValue>();
 
@@ -135,19 +125,10 @@
 			PropertySourcesPropertyResolver resolver, PropertyNamePatternsMatcher includes) {
 		if (source.getPropertyNames().length > 0) {
 			for (String propertyName : source.getPropertyNames()) {
-<<<<<<< HEAD
 				if (includes.matches(propertyName)) {
 					Object value = getEnumerableProperty(source, resolver, propertyName);
 					putIfAbsent(propertyName, value, source);
 				}
-=======
-				if (PropertySourcesPropertyValues.PATTERN_MATCHED_PROPERTY_SOURCES
-						.contains(source.getName()) && !includes.matches(propertyName)) {
-					continue;
-				}
-				Object value = getEnumerableProperty(source, resolver, propertyName);
-				putIfAbsent(propertyName, value, source);
->>>>>>> 86d5c192
 			}
 		}
 	}
@@ -184,13 +165,7 @@
 			if (value == null) {
 				value = source.getProperty(propertyName.toUpperCase());
 			}
-<<<<<<< HEAD
 			putIfAbsent(propertyName, value, source);
-=======
-			if (putIfAbsent(propertyName, value, source) != null) {
-				continue;
-			}
->>>>>>> 86d5c192
 		}
 	}
 
@@ -210,8 +185,6 @@
 			Object value = source.getProperty(propertyName);
 			propertyValue = putIfAbsent(propertyName, value, source);
 			if (propertyValue != null) {
-<<<<<<< HEAD
-=======
 				return propertyValue;
 			}
 		}
@@ -225,22 +198,11 @@
 					COLLECTION_PROPERTY.matcher(propertyName).replaceAll("[]"), source);
 			if (collectionOwner == null || collectionOwner == source) {
 				this.collectionOwners.get(this.collectionOwners);
-				PropertyValue propertyValue = new PropertyValue(propertyName, value);
+				PropertyValue propertyValue = new OriginCapablePropertyValue(
+						propertyName, value, propertyName, source);
 				this.propertyValues.put(propertyName, propertyValue);
->>>>>>> 86d5c192
 				return propertyValue;
 			}
-		}
-		return null;
-	}
-
-	private PropertyValue putIfAbsent(String propertyName, Object value,
-			PropertySource<?> source) {
-		if (value != null && !this.propertyValues.containsKey(propertyName)) {
-			PropertyValue propertyValue = new OriginCapablePropertyValue(propertyName,
-					value, propertyName, source);
-			this.propertyValues.put(propertyName, propertyValue);
-			return propertyValue;
 		}
 		return null;
 	}
