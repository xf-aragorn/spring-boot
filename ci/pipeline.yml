anchors:
  git-repo-resource-source: &git-repo-resource-source
    uri: ((github-repo))
    username: ((github-username))
    password: ((github-password))
    branch: ((branch))
  docker-resource-source: &docker-resource-source 
    username: ((docker-hub-username))
    password: ((docker-hub-password))
    tag: ((milestone))
  gradle-enterprise-task-params: &gradle-enterprise-task-params
    GRADLE_ENTERPRISE_ACCESS_KEY: ((gradle_enterprise_secret_access_key))
    GRADLE_ENTERPRISE_CACHE_USERNAME: ((gradle_enterprise_cache_user.username))
    GRADLE_ENTERPRISE_CACHE_PASSWORD: ((gradle_enterprise_cache_user.password))
    BRANCH: ((branch))
    CI: true
  build-project-task-params: &build-project-task-params
    privileged: true
    timeout: ((task-timeout))
    file: git-repo/ci/tasks/build-project.yml
    params:
      <<: *gradle-enterprise-task-params
  github-task-params: &github-task-params
    GITHUB_REPO: spring-boot
    GITHUB_ORGANIZATION: spring-projects
    GITHUB_PASSWORD: ((github-password))
    GITHUB_USERNAME: ((github-username))
    MILESTONE: ((milestone))
  bintray-task-params: &bintray-task-params
    BINTRAY_SUBJECT: ((bintray-subject))
    BINTRAY_REPO: ((bintray-repo))
    BINTRAY_USERNAME: ((bintray-username))
    BINTRAY_API_KEY: ((bintray-api-key))
  sontatype-task-params: &sonatype-task-params
    SONATYPE_USER_TOKEN: ((sonatype-user-token))
    SONATYPE_PASSWORD_TOKEN: ((sonatype-user-token-password))
  artifactory-task-params: &artifactory-task-params
    ARTIFACTORY_SERVER: ((artifactory-server))
    ARTIFACTORY_USERNAME: ((artifactory-username))
    ARTIFACTORY_PASSWORD: ((artifactory-password))
  artifactory-repo-put-params: &artifactory-repo-put-params
    repo: libs-snapshot-local
    folder: distribution-repository
    build_uri: "https://ci.spring.io/teams/${BUILD_TEAM_NAME}/pipelines/${BUILD_PIPELINE_NAME}/jobs/${BUILD_JOB_NAME}/builds/${BUILD_NAME}"
    build_number: "${BUILD_PIPELINE_NAME}-${BUILD_JOB_NAME}-${BUILD_NAME}"
    disable_checksum_uploads: true
    exclude:
    - "**/*.effective-pom"
    - "**/spring-boot-configuration-docs/**"
    - "**/spring-boot-test-support/**"
    artifact_set:
    - include:
      - "/**/spring-boot-docs-*.zip"
      properties:
        "zip.type": "docs"
        "zip.deployed": "false"
  slack-fail-params: &slack-fail-params
    text: ":concourse-failed: <!here> <https://ci.spring.io/teams/${BUILD_TEAM_NAME}/pipelines/${BUILD_PIPELINE_NAME}/jobs/${BUILD_JOB_NAME}/builds/${BUILD_NAME}|${BUILD_PIPELINE_NAME} ${BUILD_JOB_NAME} failed!>"
    silent: true
    icon_emoji: ":concourse:"
    username: concourse-ci
  slack-success-params: &slack-success-params
    text: ":concourse-succeeded: <https://ci.spring.io/teams/${BUILD_TEAM_NAME}/pipelines/${BUILD_PIPELINE_NAME}/jobs/${BUILD_JOB_NAME}/builds/${BUILD_NAME}|${BUILD_PIPELINE_NAME} ${BUILD_JOB_NAME} was successful!>"
    silent: true
    icon_emoji: ":concourse:"
    username: concourse-ci
resource_types:
- name: artifactory-resource
  type: docker-image
  source:
    repository: springio/artifactory-resource
    tag: 0.0.11
- name: pull-request
  type: docker-image
  source:
    repository: teliaoss/github-pr-resource
- name: github-status-resource
  type: docker-image
  source:
    repository: dpb587/github-status-resource
    tag: master
- name: slack-notification
  type: docker-image
  source:
    repository: cfcommunity/slack-notification-resource
    tag: latest
resources:
- name: git-repo
  type: git
  icon: github-circle
  source:
    <<: *git-repo-resource-source
- name: git-repo-windows
  type: git
  icon: github-circle
  source: 
    <<: *git-repo-resource-source
    git_config:
    - name: core.autocrlf
      value: true
- name: git-pull-request
  type: pull-request
  icon: source-pull
  source:
    access_token: ((github-ci-pull-request-token))
    repository: ((github-repo-name))
    base_branch: ((branch))
    ignore_paths: ["ci/*"]
- name: github-pre-release
  type: github-release
  icon: briefcase-download-outline
  source:
    owner: spring-projects
    repository: spring-boot
    access_token: ((github-ci-release-token))
    pre_release: true
    release: false
- name: github-release
  type: github-release
  icon: briefcase-download
  source:
    owner: spring-projects
    repository: spring-boot
    access_token: ((github-ci-release-token))
    pre_release: false
- name: ci-images-git-repo
  type: git
  icon: github-circle
  source:
    uri: ((github-repo))
    branch: ((branch))
    paths: ["ci/images/*"]
- name: ci-image
  type: docker-image
  icon: docker
  source:
    <<: *docker-resource-source
    repository: ((docker-hub-organization))/((ci-image-name))
- name: ci-image-jdk11
  type: docker-image
  icon: docker
  source:
    <<: *docker-resource-source
<<<<<<< HEAD
    repository: ((docker-hub-organization))/spring-boot-jdk11-ci-image
- name: spring-boot-jdk15-ci-image
  type: docker-image
  icon: docker
  source:
    <<: *docker-resource-source
    repository: ((docker-hub-organization))/spring-boot-jdk15-ci-image
=======
    repository: ((docker-hub-organization))/((ci-image-name))-jdk11
>>>>>>> b0cc5fba
- name: artifactory-repo
  type: artifactory-resource
  icon: package-variant
  source:
    uri: ((artifactory-server))
    username: ((artifactory-username))
    password: ((artifactory-password))
    build_name: ((build-name))
- name: repo-status-build
  type: github-status-resource
  icon: eye-check-outline
  source:
    repository: ((github-repo-name))
    access_token: ((github-ci-status-token))
    branch: ((branch))
    context: build
- name: repo-status-jdk11-build
  type: github-status-resource
  icon: eye-check-outline
  source:
    repository: ((github-repo-name))
    access_token: ((github-ci-status-token))
    branch: ((branch))
    context: jdk11-build
- name: repo-status-jdk15-build
  type: github-status-resource
  icon: eye-check-outline
  source:
    repository: ((github-repo-name))
    access_token: ((github-ci-status-token))
    branch: ((branch))
    context: jdk15-build
- name: slack-alert
  type: slack-notification
  icon: slack
  source:
    url: ((slack-webhook-url))
- name: every-wednesday
  type: time
  icon: clock-outline
  source:
    start: 8:00 PM
    stop: 9:00 PM
    days: [Wednesday]
- name: daily
  type: time
  icon: clock-outline
  source: { interval: "24h" }
jobs:
- name: build-ci-images
  plan:
  - get: ci-images-git-repo
    trigger: true
  - in_parallel:
    - put: ci-image
      params:
        build: ci-images-git-repo/ci/images
        dockerfile: ci-images-git-repo/ci/images/ci-image/Dockerfile
    - put: ci-image-jdk11
      params:
        build: ci-images-git-repo/ci/images
<<<<<<< HEAD
        dockerfile: ci-images-git-repo/ci/images/spring-boot-jdk11-ci-image/Dockerfile
    - put: spring-boot-jdk15-ci-image
      params:
        build: ci-images-git-repo/ci/images
        dockerfile: ci-images-git-repo/ci/images/spring-boot-jdk15-ci-image/Dockerfile
=======
        dockerfile: ci-images-git-repo/ci/images/ci-image-jdk11/Dockerfile
>>>>>>> b0cc5fba
- name: detect-jdk-updates
  plan:
  - get: git-repo
  - get: every-wednesday
    trigger: true
  - get: ci-image
  - in_parallel:
    - task: detect-jdk8-update
      image: ci-image
      file: git-repo/ci/tasks/detect-jdk-updates.yml
      params:
        <<: *github-task-params
        JDK_VERSION: java8
    - task: detect-jdk11-update
      image: ci-image
      file: git-repo/ci/tasks/detect-jdk-updates.yml
      params:
        <<: *github-task-params
        JDK_VERSION: java11
    - task: detect-jdk15-update
      image: spring-boot-ci-image
      file: git-repo/ci/tasks/detect-jdk-updates.yml
      params:
        <<: *github-task-params
        JDK_VERSION: java15
- name: detect-ubuntu-image-updates
  plan:
  - get: git-repo
  - get: every-wednesday
    trigger: true
  - get: ci-image
  - do:
    - task: detect-ubuntu-image-updates
      image: ci-image
      file: git-repo/ci/tasks/detect-ubuntu-image-updates.yml
      params:
        <<: *github-task-params
- name: detect-docker-updates
  plan:
  - get: git-repo
  - get: every-wednesday
    trigger: true
  - get: ci-image
  - do:
    - task: detect-docker-updates
      image: ci-image
      file: git-repo/ci/tasks/detect-docker-updates.yml
      params:
        <<: *github-task-params
- name: build
  serial: true
  public: true
  plan:
  - get: ci-image
  - get: git-repo
    trigger: true
  - put: repo-status-build
    params: { state: "pending", commit: "git-repo" }
  - do:
    - task: build-project
      image: ci-image
      <<: *build-project-task-params
    - in_parallel:
<<<<<<< HEAD
      - task: build-smoke-tests
        image: spring-boot-ci-image
        file: git-repo/ci/tasks/build-smoke-tests.yml
=======
      - task: build-samples
        image: ci-image
        file: git-repo/ci/tasks/build-samples.yml
>>>>>>> b0cc5fba
        timeout: ((task-timeout))
        params:
          <<: *gradle-enterprise-task-params
      - task: build-integration-tests
        image: ci-image
        file: git-repo/ci/tasks/build-integration-tests.yml
        timeout: ((task-timeout))
        params:
          <<: *gradle-enterprise-task-params
      - task: build-deployment-tests
        image: ci-image
        file: git-repo/ci/tasks/build-deployment-tests.yml
        timeout: ((task-timeout))
        params:
          <<: *gradle-enterprise-task-params
    on_failure:
      do:
      - put: repo-status-build
        params: { state: "failure", commit: "git-repo" }
      - put: slack-alert
        params:
          <<: *slack-fail-params
  - put: repo-status-build
    params: { state: "success", commit: "git-repo" }
  - put: artifactory-repo
    params:
      <<: *artifactory-repo-put-params
    on_failure:
      do:
      - put: slack-alert
        params:
          <<: *slack-fail-params
  - put: slack-alert
    params:
      <<: *slack-success-params
- name: build-pull-requests
  serial: true
  public: true
  plan:
  - get: ci-image
  - get: git-repo
    resource: git-pull-request
    trigger: true
    version: every
  - do:
    - put: git-pull-request
      params:
        path: git-repo
        status: pending
    - task: build-project
      image: ci-image
      file: git-repo/ci/tasks/build-pr-project.yml
      timeout: ((task-timeout))
    - in_parallel:
<<<<<<< HEAD
      - task: build-smoke-tests
        image: spring-boot-ci-image
        file: git-repo/ci/tasks/build-smoke-tests.yml
=======
      - task: build-samples
        image: ci-image
        file: git-repo/ci/tasks/build-samples.yml
>>>>>>> b0cc5fba
        timeout: ((task-timeout))
      - task: build-integration-tests
        image: ci-image
        file: git-repo/ci/tasks/build-integration-tests.yml
        timeout: ((task-timeout))
      - task: build-deployment-tests
        image: ci-image
        file: git-repo/ci/tasks/build-deployment-tests.yml
        timeout: ((task-timeout))
    on_success:
      put: git-pull-request
      params:
        path: git-repo
        status: success
    on_failure:
      put: git-pull-request
      params:
        path: git-repo
        status: failure
- name: jdk11-build
  serial: true
  public: true
  plan:
  - get: ci-image-jdk11
  - get: git-repo
    trigger: true
  - put: repo-status-jdk11-build
    params: { state: "pending", commit: "git-repo" }
  - do:
    - task: build-project
      image: ci-image-jdk11
      <<: *build-project-task-params
    - in_parallel:
<<<<<<< HEAD
      - task: build-smoke-tests
        image: spring-boot-jdk11-ci-image
        file: git-repo/ci/tasks/build-smoke-tests.yml
=======
      - task: build-samples
        image: ci-image-jdk11
        file: git-repo/ci/tasks/build-samples.yml
>>>>>>> b0cc5fba
        timeout: ((task-timeout))
        params:
          <<: *gradle-enterprise-task-params
      - task: build-integration-tests
        image: ci-image-jdk11
        file: git-repo/ci/tasks/build-integration-tests.yml
        timeout: ((task-timeout))
        params:
          <<: *gradle-enterprise-task-params
      - task: build-deployment-tests
        image: ci-image-jdk11
        file: git-repo/ci/tasks/build-deployment-tests.yml
        timeout: ((task-timeout))
        params:
          <<: *gradle-enterprise-task-params
    on_failure:
      do:
      - put: repo-status-jdk11-build
        params: { state: "failure", commit: "git-repo" }
      - put: slack-alert
        params:
          <<: *slack-fail-params
  - put: repo-status-jdk11-build
    params: { state: "success", commit: "git-repo" }
  - put: slack-alert
    params:
      <<: *slack-success-params
- name: jdk15-build
  serial: true
  public: true
  plan:
    - get: spring-boot-jdk15-ci-image
    - get: git-repo
      trigger: true
    - put: repo-status-jdk15-build
      params: { state: "pending", commit: "git-repo" }
    - do:
        - task: build-project
          image: spring-boot-jdk15-ci-image
          <<: *build-project-task-params
        - in_parallel:
            - task: build-smoke-tests
              timeout: ((task-timeout))
              image: spring-boot-jdk15-ci-image
              file: git-repo/ci/tasks/build-smoke-tests.yml
              params:
                <<: *gradle-enterprise-task-params
            - task: build-integration-tests
              timeout: ((task-timeout))
              image: spring-boot-jdk15-ci-image
              file: git-repo/ci/tasks/build-integration-tests.yml
              params:
                <<: *gradle-enterprise-task-params
            - task: build-deployment-tests
              timeout: ((task-timeout))
              image: spring-boot-jdk15-ci-image
              file: git-repo/ci/tasks/build-deployment-tests.yml
              params:
                <<: *gradle-enterprise-task-params
      on_failure:
        do:
          - put: repo-status-jdk15-build
            params: { state: "failure", commit: "git-repo" }
          - put: slack-alert
            params:
              <<: *slack-fail-params
    - put: repo-status-jdk15-build
      params: { state: "success", commit: "git-repo" }
    - put: slack-alert
      params:
          <<: *slack-success-params
- name: windows-build
  serial: true
  plan:
    - get: git-repo
      resource: git-repo-windows
    - get: daily
      trigger: true
    - do:
      - task: build-project
        privileged: true
        file: git-repo/ci/tasks/build-project-windows.yml
        tags:
        - WIN64
        timeout: ((task-timeout))
        params:
          <<: *gradle-enterprise-task-params
      on_failure:
        do:
          - put: slack-alert
            params:
              <<: *slack-fail-params
    - put: slack-alert
      params:
        <<: *slack-success-params
- name: stage-milestone
  serial: true
  plan:
  - get: ci-image
  - get: git-repo
    trigger: false
  - task: stage
    image: ci-image
    file: git-repo/ci/tasks/stage.yml
    params:
      RELEASE_TYPE: M
      GRADLE_ENTERPRISE_ACCESS_KEY: ((gradle_enterprise_secret_access_key))
      BRANCH: ((branch))
      CI: true
  - put: artifactory-repo
    params:
      <<: *artifactory-repo-put-params
      repo: libs-staging-local
  - put: git-repo
    params:
      repository: stage-git-repo
- name: stage-rc
  serial: true
  plan:
  - get: ci-image
  - get: git-repo
    trigger: false
  - task: stage
    image: ci-image
    file: git-repo/ci/tasks/stage.yml
    params:
      RELEASE_TYPE: RC
      GRADLE_ENTERPRISE_ACCESS_KEY: ((gradle_enterprise_secret_access_key))
      BRANCH: ((branch))
      CI: true
  - put: artifactory-repo
    params:
      <<: *artifactory-repo-put-params
      repo: libs-staging-local
  - put: git-repo
    params:
      repository: stage-git-repo
- name: stage-release
  serial: true
  plan:
  - get: ci-image
  - get: git-repo
    trigger: false
  - task: stage
    image: ci-image
    file: git-repo/ci/tasks/stage.yml
    params:
      RELEASE_TYPE: RELEASE
      GRADLE_ENTERPRISE_ACCESS_KEY: ((gradle_enterprise_secret_access_key))
      BRANCH: ((branch))
      CI: true
  - put: artifactory-repo
    params:
      <<: *artifactory-repo-put-params
      repo: libs-staging-local
  - put: git-repo
    params:
      repository: stage-git-repo
- name: promote-milestone
  serial: true
  plan:
  - get: ci-image
  - get: git-repo
    trigger: false
  - get: artifactory-repo
    trigger: false
    passed: [stage-milestone]
    params:
      download_artifacts: false
      save_build_info: true
  - task: promote
    image: ci-image
    file: git-repo/ci/tasks/promote.yml
    params:
      RELEASE_TYPE: M
      <<: *artifactory-task-params
  - task: generate-release-notes
    file: git-repo/ci/tasks/generate-release-notes.yml
    params:
      RELEASE_TYPE: M
      GITHUB_USERNAME: ((github-username))
      GITHUB_TOKEN: ((github-ci-release-token))
  - put: github-pre-release
    params:
      name: generated-release-notes/tag
      tag: generated-release-notes/tag
      body: generated-release-notes/release-notes.md
- name: promote-rc
  serial: true
  plan:
  - get: ci-image
  - get: git-repo
    trigger: false
  - get: artifactory-repo
    trigger: false
    passed: [stage-rc]
    params:
      download_artifacts: false
      save_build_info: true
  - task: promote
    image: ci-image
    file: git-repo/ci/tasks/promote.yml
    params:
      RELEASE_TYPE: RC
      <<: *artifactory-task-params
  - task: generate-release-notes
    file: git-repo/ci/tasks/generate-release-notes.yml
    params:
      RELEASE_TYPE: RC
      GITHUB_USERNAME: ((github-username))
      GITHUB_TOKEN: ((github-ci-release-token))
  - put: github-pre-release
    params:
      name: generated-release-notes/tag
      tag: generated-release-notes/tag
      body: generated-release-notes/release-notes.md
- name: promote-release
  serial: true
  plan:
  - get: ci-image
  - get: git-repo
    trigger: false
  - get: artifactory-repo
    trigger: false
    passed: [stage-release]
    params:
      download_artifacts: false
      save_build_info: true
  - task: promote
    image: ci-image
    file: git-repo/ci/tasks/promote.yml
    params:
      RELEASE_TYPE: RELEASE
      <<: *artifactory-task-params
      <<: *bintray-task-params
- name: sync-to-maven-central
  serial: true
  plan:
  - get: ci-image
  - get: git-repo
  - get: artifactory-repo
    trigger: true
    passed: [promote-release]
    params:
      download_artifacts: false
      save_build_info: true
  - task: sync-to-maven-central
    image: ci-image
    file: git-repo/ci/tasks/sync-to-maven-central.yml
    params:
      <<: *bintray-task-params
      <<: *sonatype-task-params
  - task: generate-release-notes
    file: git-repo/ci/tasks/generate-release-notes.yml
    params:
      RELEASE_TYPE: RELEASE
      GITHUB_USERNAME: ((github-username))
      GITHUB_TOKEN: ((github-ci-release-token))
  - put: github-release
    params:
      name: generated-release-notes/tag
      tag: generated-release-notes/tag
      body: generated-release-notes/release-notes.md
groups:
<<<<<<< HEAD
- name: "Build"
  jobs: ["build", "jdk11-build", "jdk15-build", "windows-build"]
- name: "Release"
=======
- name: "builds"
  jobs: ["build", "jdk11-build", "windows-build"]
- name: "releases"
>>>>>>> b0cc5fba
  jobs: ["stage-milestone", "stage-rc", "stage-release", "promote-milestone", "promote-rc", "promote-release", "sync-to-maven-central"]
- name: "ci-images"
  jobs: ["build-ci-images", "detect-docker-updates", "detect-jdk-updates", "detect-ubuntu-image-updates"]
- name: "pull-requests"
  jobs: ["build-pull-requests"]<|MERGE_RESOLUTION|>--- conflicted
+++ resolved
@@ -141,17 +141,13 @@
   icon: docker
   source:
     <<: *docker-resource-source
-<<<<<<< HEAD
-    repository: ((docker-hub-organization))/spring-boot-jdk11-ci-image
-- name: spring-boot-jdk15-ci-image
+    repository: ((docker-hub-organization))/((ci-image-name))-jdk11
+- name: ci-image-jdk15
   type: docker-image
   icon: docker
   source:
     <<: *docker-resource-source
-    repository: ((docker-hub-organization))/spring-boot-jdk15-ci-image
-=======
-    repository: ((docker-hub-organization))/((ci-image-name))-jdk11
->>>>>>> b0cc5fba
+    repository: ((docker-hub-organization))/((ci-image-name))-jdk15
 - name: artifactory-repo
   type: artifactory-resource
   icon: package-variant
@@ -213,15 +209,11 @@
     - put: ci-image-jdk11
       params:
         build: ci-images-git-repo/ci/images
-<<<<<<< HEAD
-        dockerfile: ci-images-git-repo/ci/images/spring-boot-jdk11-ci-image/Dockerfile
-    - put: spring-boot-jdk15-ci-image
+        dockerfile: ci-images-git-repo/ci/images/ci-image-jdk11/Dockerfile
+    - put: ci-image-jdk15
       params:
         build: ci-images-git-repo/ci/images
-        dockerfile: ci-images-git-repo/ci/images/spring-boot-jdk15-ci-image/Dockerfile
-=======
-        dockerfile: ci-images-git-repo/ci/images/ci-image-jdk11/Dockerfile
->>>>>>> b0cc5fba
+        dockerfile: ci-images-git-repo/ci/images/ci-image-jdk15/Dockerfile
 - name: detect-jdk-updates
   plan:
   - get: git-repo
@@ -242,7 +234,7 @@
         <<: *github-task-params
         JDK_VERSION: java11
     - task: detect-jdk15-update
-      image: spring-boot-ci-image
+      image: ci-image
       file: git-repo/ci/tasks/detect-jdk-updates.yml
       params:
         <<: *github-task-params
@@ -285,15 +277,9 @@
       image: ci-image
       <<: *build-project-task-params
     - in_parallel:
-<<<<<<< HEAD
       - task: build-smoke-tests
-        image: spring-boot-ci-image
+        image: ci-image
         file: git-repo/ci/tasks/build-smoke-tests.yml
-=======
-      - task: build-samples
-        image: ci-image
-        file: git-repo/ci/tasks/build-samples.yml
->>>>>>> b0cc5fba
         timeout: ((task-timeout))
         params:
           <<: *gradle-enterprise-task-params
@@ -348,15 +334,9 @@
       file: git-repo/ci/tasks/build-pr-project.yml
       timeout: ((task-timeout))
     - in_parallel:
-<<<<<<< HEAD
       - task: build-smoke-tests
-        image: spring-boot-ci-image
+        image: ci-image
         file: git-repo/ci/tasks/build-smoke-tests.yml
-=======
-      - task: build-samples
-        image: ci-image
-        file: git-repo/ci/tasks/build-samples.yml
->>>>>>> b0cc5fba
         timeout: ((task-timeout))
       - task: build-integration-tests
         image: ci-image
@@ -390,15 +370,9 @@
       image: ci-image-jdk11
       <<: *build-project-task-params
     - in_parallel:
-<<<<<<< HEAD
       - task: build-smoke-tests
-        image: spring-boot-jdk11-ci-image
+        image: ci-image-jdk11
         file: git-repo/ci/tasks/build-smoke-tests.yml
-=======
-      - task: build-samples
-        image: ci-image-jdk11
-        file: git-repo/ci/tasks/build-samples.yml
->>>>>>> b0cc5fba
         timeout: ((task-timeout))
         params:
           <<: *gradle-enterprise-task-params
@@ -430,31 +404,31 @@
   serial: true
   public: true
   plan:
-    - get: spring-boot-jdk15-ci-image
+    - get: ci-image-jdk15
     - get: git-repo
       trigger: true
     - put: repo-status-jdk15-build
       params: { state: "pending", commit: "git-repo" }
     - do:
         - task: build-project
-          image: spring-boot-jdk15-ci-image
+          image: ci-image-jdk15
           <<: *build-project-task-params
         - in_parallel:
             - task: build-smoke-tests
               timeout: ((task-timeout))
-              image: spring-boot-jdk15-ci-image
+              image: ci-image-jdk15
               file: git-repo/ci/tasks/build-smoke-tests.yml
               params:
                 <<: *gradle-enterprise-task-params
             - task: build-integration-tests
               timeout: ((task-timeout))
-              image: spring-boot-jdk15-ci-image
+              image: ci-image-jdk15
               file: git-repo/ci/tasks/build-integration-tests.yml
               params:
                 <<: *gradle-enterprise-task-params
             - task: build-deployment-tests
               timeout: ((task-timeout))
-              image: spring-boot-jdk15-ci-image
+              image: ci-image-jdk15
               file: git-repo/ci/tasks/build-deployment-tests.yml
               params:
                 <<: *gradle-enterprise-task-params
@@ -663,15 +637,9 @@
       tag: generated-release-notes/tag
       body: generated-release-notes/release-notes.md
 groups:
-<<<<<<< HEAD
-- name: "Build"
+- name: "builds"
   jobs: ["build", "jdk11-build", "jdk15-build", "windows-build"]
-- name: "Release"
-=======
-- name: "builds"
-  jobs: ["build", "jdk11-build", "windows-build"]
 - name: "releases"
->>>>>>> b0cc5fba
   jobs: ["stage-milestone", "stage-rc", "stage-release", "promote-milestone", "promote-rc", "promote-release", "sync-to-maven-central"]
 - name: "ci-images"
   jobs: ["build-ci-images", "detect-docker-updates", "detect-jdk-updates", "detect-ubuntu-image-updates"]
